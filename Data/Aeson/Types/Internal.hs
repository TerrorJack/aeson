{-# LANGUAGE DeriveDataTypeable, FlexibleInstances, GeneralizedNewtypeDeriving,
    IncoherentInstances, OverlappingInstances, OverloadedStrings, Rank2Types,
    ViewPatterns, FlexibleContexts, UndecidableInstances,
    ScopedTypeVariables, PatternGuards #-}

{-# LANGUAGE CPP #-}

-- |
-- Module:      Data.Aeson.Types.Internal
-- Copyright:   (c) 2011 MailRank, Inc.
-- License:     Apache
-- Maintainer:  Bryan O'Sullivan <bos@mailrank.com>
-- Stability:   experimental
-- Portability: portable
--
-- Types for working with JSON data.

module Data.Aeson.Types.Internal
    (
    -- * Core JSON types
      Value(..)
    , Array
    , emptyArray, isEmptyArray
    , Pair
    , Object
    , emptyObject
    -- * Type conversion
    , Parser
    , Result(..)
    , parse
    , parseEither
    , parseMaybe
    -- * Constructors and accessors
    , object
    ) where

import Control.Applicative
import Control.DeepSeq (NFData(..))
import Control.Monad.State.Strict
import Data.Attoparsec.Char8 (Number(..))
import Data.Bits (shiftR)
import Data.Data (Data)
import Data.Hashable (Hashable(..))
import Data.List (foldl')
import Data.Map (Map)
import Data.Monoid (Monoid(..))
import Data.String (IsString(..))
import Data.Text (Text, pack)
import Data.Typeable (Typeable)
import Data.Vector (Vector)
<<<<<<< HEAD
import Data.Word (Word, Word8, Word16, Word32, Word64)
import Foreign.Storable (Storable)
import System.Locale (defaultTimeLocale)
import qualified Data.ByteString as B
import qualified Data.ByteString.Lazy as LB
import qualified Data.HashMap.Strict as H
import qualified Data.HashSet as HashSet
import qualified Data.IntSet as IntSet
import qualified Data.IntMap as IntMap
=======
>>>>>>> be81de8b
import qualified Data.Map as M
import qualified Data.Vector as V

-- | The result of running a 'Parser'.
data Result a = Error String
              | Success a
                deriving (Eq, Show, Typeable)

instance (NFData a) => NFData (Result a) where
    rnf (Success a) = rnf a
    rnf (Error err) = rnf err

instance Functor Result where
    fmap f (Success a) = Success (f a)
    fmap _ (Error err) = Error err
    {-# INLINE fmap #-}

instance Monad Result where
    return = Success
    {-# INLINE return #-}
    Success a >>= k = k a
    Error err >>= _ = Error err
    {-# INLINE (>>=) #-}

instance Applicative Result where
    pure  = return
    {-# INLINE pure #-}
    (<*>) = ap
    {-# INLINE (<*>) #-}

instance MonadPlus Result where
    mzero = fail "mzero"
    {-# INLINE mzero #-}
    mplus a@(Success _) _ = a
    mplus _ b             = b
    {-# INLINE mplus #-}

instance Alternative Result where
    empty = mzero
    {-# INLINE empty #-}
    (<|>) = mplus
    {-# INLINE (<|>) #-}

instance Monoid (Result a) where
    mempty  = fail "mempty"
    {-# INLINE mempty #-}
    mappend = mplus
    {-# INLINE mappend #-}

-- | Failure continuation.
type Failure f r   = String -> f r
-- | Success continuation.
type Success a f r = a -> f r

-- | A continuation-based parser type.
newtype Parser a = Parser {
      runParser :: forall f r.
                   Failure f r
                -> Success a f r
                -> f r
    }

instance Monad Parser where
    m >>= g = Parser $ \kf ks -> let ks' a = runParser (g a) kf ks
                                 in runParser m kf ks'
    {-# INLINE (>>=) #-}
    return a = Parser $ \_kf ks -> ks a
    {-# INLINE return #-}
    fail msg = Parser $ \kf _ks -> kf msg
    {-# INLINE fail #-}

instance Functor Parser where
    fmap f m = Parser $ \kf ks -> let ks' a = ks (f a)
                                  in runParser m kf ks'
    {-# INLINE fmap #-}

instance Applicative Parser where
    pure  = return
    {-# INLINE pure #-}
    (<*>) = apP
    {-# INLINE (<*>) #-}

instance Alternative Parser where
    empty = fail "empty"
    {-# INLINE empty #-}
    (<|>) = mplus
    {-# INLINE (<|>) #-}

instance MonadPlus Parser where
    mzero = fail "mzero"
    {-# INLINE mzero #-}
    mplus a b = Parser $ \kf ks -> let kf' _ = runParser b kf ks
                                   in runParser a kf' ks
    {-# INLINE mplus #-}

instance Monoid (Parser a) where
    mempty  = fail "mempty"
    {-# INLINE mempty #-}
    mappend = mplus
    {-# INLINE mappend #-}

apP :: Parser (a -> b) -> Parser a -> Parser b
apP d e = do
  b <- d
  a <- e
  return (b a)
{-# INLINE apP #-}

-- | A JSON \"object\" (key\/value map).
type Object = Map Text Value

-- | A JSON \"array\" (sequence).
type Array = Vector Value

-- | A JSON value represented as a Haskell value.
data Value = Object Object
           | Array Array
           | String Text
           | Number Number
           | Bool !Bool
           | Null
             deriving (Eq, Show, Typeable, Data)

instance NFData Value where
    rnf (Object o) = obj_rnf o
    rnf (Array a)  = V.foldl' (\x y -> rnf y `seq` x) () a
    rnf (String s) = rnf s
    rnf (Number n) = case n of I i -> rnf i; D d -> rnf d
    rnf (Bool b)   = rnf b
    rnf Null       = ()

obj_rnf :: (NFData k, NFData v) => Map k v -> ()
#if MIN_VERSION_containers(0,4,2)
obj_rnf = rnf
#elif MIN_VERSION_containers(0,4,1)
obj_rnf = M.foldlWithKey' (\_ k v -> rnf k `seq` rnf v) ()
#else
obj_rnf = rnf . M.toList
#endif

instance IsString Value where
    fromString = String . pack
    {-# INLINE fromString #-}

instance Hashable Value where
    hash (Object o) = foldl' hashWithSalt 0 . M.toList $ o
    hash (Array a)  = V.foldl' hashWithSalt 1 a
    hash (String s) = 2 `hashWithSalt` s
    hash (Number n) = 3 `hashWithSalt` case n of I i -> hash i; D d -> hash d
    hash (Bool b)   = 4 `hashWithSalt` b
    hash Null       = 5

-- | The empty array.
emptyArray :: Value
emptyArray = Array V.empty

-- | Determines if the 'Value' is an empty 'Array'.
-- Note that: @isEmptyArray 'emptyArray'@.
isEmptyArray :: Value -> Bool
isEmptyArray (Array arr) = V.null arr
isEmptyArray _ = False

-- | The empty object.
emptyObject :: Value
emptyObject = Object M.empty

-- | Run a 'Parser'.
parse :: (a -> Parser b) -> a -> Result b
parse m v = runParser (m v) Error Success
{-# INLINE parse #-}

-- | Run a 'Parser' with a 'Maybe' result type.
parseMaybe :: (a -> Parser b) -> a -> Maybe b
parseMaybe m v = runParser (m v) (const Nothing) Just
{-# INLINE parseMaybe #-}

-- | Run a 'Parser' with an 'Either' result type.
parseEither :: (a -> Parser b) -> a -> Either String b
parseEither m v = runParser (m v) Left Right

-- | A key\/value pair for an 'Object'.
type Pair = (Text, Value)

{-# INLINE parseEither #-}
-- | Create a 'Value' from a list of name\/value 'Pair's.  If duplicate
-- keys arise, earlier keys and their associated values win.
object :: [Pair] -> Value
object = Object . M.fromList
<<<<<<< HEAD
{-# INLINE object #-}

-- | A type that can be converted to JSON.
--
-- An example type and instance:
--
-- @{-\# LANGUAGE OverloadedStrings #-}
--
-- data Coord { x :: Double, y :: Double }
--
-- instance ToJSON Coord where
--   toJSON (Coord x y) = 'object' [\"x\" '.=' x, \"y\" '.=' y]
-- @
--
-- Note the use of the @OverloadedStrings@ language extension which enables
-- 'Text' values to be written as string literals.
--
-- Instead of manually writing your 'ToJSON' instance, there are three options
-- to do it automatically:
--
-- * 'Data.Aeson.TH' provides template-haskell functions which will derive an
-- instance at compile-time. The generated instance is optimized for your type
-- so will probably be more efficient than the following two options:
--
-- * 'Data.Aeson.Generic' provides a generic @toJSON@ function that accepts any
-- type which is an instance of 'Data'.
--
-- * If your compiler has support for the @DeriveGeneric@ and
-- @DefaultSignatures@ language extensions, @toJSON@ will have a default generic
-- implementation.
--
-- To use the latter option, simply add a @deriving 'Generic'@ clause to your
-- datatype and declare a @ToJSON@ instance for your datatype without giving a
-- definition for @toJSON@.
--
-- For example the previous example can be simplified to just:
--
-- @{-\# LANGUAGE DeriveGeneric \#-}
--
-- import GHC.Generics
--
-- data Coord { x :: Double, y :: Double } deriving Generic
--
-- instance ToJSON Coord
-- @
class ToJSON a where
    toJSON   :: a -> Value

#ifdef GENERICS
    default toJSON :: (Generic a, GToJSON (Rep a)) => a -> Value
    toJSON = gToJSON . from
#endif

-- | A type that can be converted from JSON, with the possibility of
-- failure.
--
-- When writing an instance, use 'mzero' or 'fail' to make a
-- conversion fail, e.g. if an 'Object' is missing a required key, or
-- the value is of the wrong type.
--
-- An example type and instance:
--
-- @{-\# LANGUAGE OverloadedStrings #-}
--
-- data Coord { x :: Double, y :: Double }
--
-- instance FromJSON Coord where
--   parseJSON ('Object' v) = Coord    '<$>'
--                          v '.:' \"x\" '<*>'
--                          v '.:' \"y\"
--
--   \-- A non-'Object' value is of the wrong type, so use 'mzero' to fail.
--   parseJSON _          = 'mzero'
-- @
--
-- Note the use of the @OverloadedStrings@ language extension which enables
-- 'Text' values to be written as string literals.
--
-- Instead of manually writing your 'FromJSON' instance, there are three options
-- to do it automatically:
--
-- * 'Data.Aeson.TH' provides template-haskell functions which will derive an
-- instance at compile-time. The generated instance is optimized for your type
-- so will probably be more efficient than the following two options:
--
-- * 'Data.Aeson.Generic' provides a generic @fromJSON@ function that parses to
-- any type which is an instance of 'Data'.
--
-- * If your compiler has support for the @DeriveGeneric@ and
-- @DefaultSignatures@ language extensions, @parseJSON@ will have a default
-- generic implementation.
--
-- To use this, simply add a @deriving 'Generic'@ clause to your datatype and
-- declare a @FromJSON@ instance for your datatype without giving a definition
-- for @parseJSON@.
--
-- For example the previous example can be simplified to just:
--
-- @{-\# LANGUAGE DeriveGeneric \#-}
--
-- import GHC.Generics
--
-- data Coord { x :: Double, y :: Double } deriving Generic
--
-- instance FromJSON Coord
-- @
class FromJSON a where
    parseJSON :: Value -> Parser a

#ifdef GENERICS
    default parseJSON :: (Generic a, GFromJSON (Rep a)) => Value -> Parser a
    parseJSON = fmap to . gParseJSON
#endif

instance (ToJSON a) => ToJSON (Maybe a) where
    toJSON (Just a) = toJSON a
    toJSON Nothing  = Null
    {-# INLINE toJSON #-}

instance (FromJSON a) => FromJSON (Maybe a) where
    parseJSON Null   = pure Nothing
    parseJSON a      = Just <$> parseJSON a
    {-# INLINE parseJSON #-}

instance (ToJSON a, ToJSON b) => ToJSON (Either a b) where
    toJSON (Left a)  = object [left  .= a]
    toJSON (Right b) = object [right .= b]
    {-# INLINE toJSON #-}

instance (FromJSON a, FromJSON b) => FromJSON (Either a b) where
    parseJSON (Object (M.toList -> [(key, value)]))
        | key == left  = Left  <$> parseJSON value
        | key == right = Right <$> parseJSON value
    parseJSON _ = mzero
    {-# INLINE parseJSON #-}

left, right :: Text
left  = "Left"
right = "Right"

instance ToJSON Bool where
    toJSON = Bool
    {-# INLINE toJSON #-}

instance FromJSON Bool where
    parseJSON (Bool b) = pure b
    parseJSON v        = typeMismatch "Bool" v
    {-# INLINE parseJSON #-}

instance ToJSON () where
    toJSON _ = emptyArray
    {-# INLINE toJSON #-}

instance FromJSON () where
    parseJSON (Array v) | V.null v = pure ()
    parseJSON v        = typeMismatch "()" v
    {-# INLINE parseJSON #-}

instance ToJSON [Char] where
    toJSON = String . T.pack
    {-# INLINE toJSON #-}

instance FromJSON [Char] where
    parseJSON (String t) = pure (T.unpack t)
    parseJSON v          = typeMismatch "String" v
    {-# INLINE parseJSON #-}

instance ToJSON Char where
    toJSON = String . T.singleton
    {-# INLINE toJSON #-}

instance FromJSON Char where
    parseJSON (String t)
        | T.compareLength t 1 == EQ = pure (T.head t)
    parseJSON v          = typeMismatch "Char" v
    {-# INLINE parseJSON #-}

instance ToJSON Double where
    toJSON = Number . D
    {-# INLINE toJSON #-}

instance FromJSON Double where
    parseJSON (Number n) = case n of
                             D d -> pure d
                             I i -> pure (fromIntegral i)
    parseJSON Null       = pure (0/0)
    parseJSON v          = typeMismatch "Double" v
    {-# INLINE parseJSON #-}

instance ToJSON Number where
    toJSON = Number
    {-# INLINE toJSON #-}

instance FromJSON Number where
    parseJSON (Number n) = pure n
    parseJSON Null       = pure (D (0/0))
    parseJSON v          = typeMismatch "Number" v
    {-# INLINE parseJSON #-}

instance ToJSON Float where
    toJSON = Number . realToFrac
    {-# INLINE toJSON #-}

instance FromJSON Float where
    parseJSON (Number n) = pure $ case n of
                                    D d -> realToFrac d
                                    I i -> fromIntegral i
    parseJSON Null       = pure (0/0)
    parseJSON v          = typeMismatch "Float" v
    {-# INLINE parseJSON #-}

instance ToJSON (Ratio Integer) where
    toJSON = Number . fromRational
    {-# INLINE toJSON #-}

instance FromJSON (Ratio Integer) where
    parseJSON (Number n) = pure $ case n of
                                    D d -> toRational d
                                    I i -> fromIntegral i
    parseJSON v          = typeMismatch "Ratio Integer" v
    {-# INLINE parseJSON #-}

instance ToJSON Int where
    toJSON = Number . fromIntegral
    {-# INLINE toJSON #-}

instance FromJSON Int where
    parseJSON = parseIntegral
    {-# INLINE parseJSON #-}

parseIntegral :: Integral a => Value -> Parser a
parseIntegral (Number n) = pure (floor n)
parseIntegral v          = typeMismatch "Integral" v
{-# INLINE parseIntegral #-}

instance ToJSON Integer where
    toJSON = Number . fromIntegral
    {-# INLINE toJSON #-}

instance FromJSON Integer where
    parseJSON = parseIntegral
    {-# INLINE parseJSON #-}

instance ToJSON Int8 where
    toJSON = Number . fromIntegral
    {-# INLINE toJSON #-}

instance FromJSON Int8 where
    parseJSON = parseIntegral
    {-# INLINE parseJSON #-}

instance ToJSON Int16 where
    toJSON = Number . fromIntegral
    {-# INLINE toJSON #-}

instance FromJSON Int16 where
    parseJSON = parseIntegral
    {-# INLINE parseJSON #-}

instance ToJSON Int32 where
    toJSON = Number . fromIntegral
    {-# INLINE toJSON #-}

instance FromJSON Int32 where
    parseJSON = parseIntegral
    {-# INLINE parseJSON #-}

instance ToJSON Int64 where
    toJSON = Number . fromIntegral
    {-# INLINE toJSON #-}

instance FromJSON Int64 where
    parseJSON = parseIntegral
    {-# INLINE parseJSON #-}

instance ToJSON Word where
    toJSON = Number . fromIntegral
    {-# INLINE toJSON #-}

instance FromJSON Word where
    parseJSON = parseIntegral
    {-# INLINE parseJSON #-}

instance ToJSON Word8 where
    toJSON = Number . fromIntegral
    {-# INLINE toJSON #-}

instance FromJSON Word8 where
    parseJSON = parseIntegral
    {-# INLINE parseJSON #-}

instance ToJSON Word16 where
    toJSON = Number . fromIntegral
    {-# INLINE toJSON #-}

instance FromJSON Word16 where
    parseJSON = parseIntegral
    {-# INLINE parseJSON #-}

instance ToJSON Word32 where
    toJSON = Number . fromIntegral
    {-# INLINE toJSON #-}

instance FromJSON Word32 where
    parseJSON = parseIntegral
    {-# INLINE parseJSON #-}

instance ToJSON Word64 where
    toJSON = Number . fromIntegral
    {-# INLINE toJSON #-}

instance FromJSON Word64 where
    parseJSON = parseIntegral
    {-# INLINE parseJSON #-}

instance ToJSON Text where
    toJSON = String
    {-# INLINE toJSON #-}

instance FromJSON Text where
    parseJSON (String t) = pure t
    parseJSON v          = typeMismatch "Text" v
    {-# INLINE parseJSON #-}

instance ToJSON LT.Text where
    toJSON = String . LT.toStrict
    {-# INLINE toJSON #-}

instance FromJSON LT.Text where
    parseJSON (String t) = pure (LT.fromStrict t)
    parseJSON v          = typeMismatch "Lazy Text" v
    {-# INLINE parseJSON #-}

instance ToJSON B.ByteString where
    toJSON = String . decode
    {-# INLINE toJSON #-}

instance FromJSON B.ByteString where
    parseJSON (String t) = pure . encodeUtf8 $ t
    parseJSON v          = typeMismatch "ByteString" v
    {-# INLINE parseJSON #-}

instance ToJSON LB.ByteString where
    toJSON = toJSON . strict
    {-# INLINE toJSON #-}

instance FromJSON LB.ByteString where
    parseJSON (String t) = pure . lazy $ t
    parseJSON v          = typeMismatch "Lazy ByteString" v
    {-# INLINE parseJSON #-}

instance (ToJSON a) => ToJSON [a] where
    toJSON = Array . V.fromList . map toJSON
    {-# INLINE toJSON #-}

instance (FromJSON a) => FromJSON [a] where
    parseJSON (Array a) = mapM parseJSON (V.toList a)
    parseJSON v         = typeMismatch "[a]" v
    {-# INLINE parseJSON #-}

instance (ToJSON a) => ToJSON (Vector a) where
    toJSON = Array . V.map toJSON
    {-# INLINE toJSON #-}

instance (FromJSON a) => FromJSON (Vector a) where
    parseJSON (Array a) = V.mapM parseJSON a
    parseJSON v         = typeMismatch "Vector a" v
    {-# INLINE parseJSON #-}

vectorToJSON :: (VG.Vector v a, ToJSON a) => v a -> Value
vectorToJSON = Array . V.map toJSON . V.convert
{-# INLINE vectorToJSON #-}

vectorParseJSON :: (FromJSON a, VG.Vector w a) => String -> Value -> Parser (w a)
vectorParseJSON _ (Array a) = V.convert <$> V.mapM parseJSON a
vectorParseJSON s v         = typeMismatch s v
{-# INLINE vectorParseJSON #-}

instance (Storable a, ToJSON a) => ToJSON (VS.Vector a) where
    toJSON = vectorToJSON

instance (Storable a, FromJSON a) => FromJSON (VS.Vector a) where
    parseJSON = vectorParseJSON "Data.Vector.Storable.Vector a"

instance (VP.Prim a, ToJSON a) => ToJSON (VP.Vector a) where
    toJSON = vectorToJSON

instance (VP.Prim a, FromJSON a) => FromJSON (VP.Vector a) where
    parseJSON = vectorParseJSON "Data.Vector.Primitive.Vector a"

instance (VG.Vector VU.Vector a, ToJSON a) => ToJSON (VU.Vector a) where
    toJSON = vectorToJSON

instance (VG.Vector VU.Vector a, FromJSON a) => FromJSON (VU.Vector a) where
    parseJSON = vectorParseJSON "Data.Vector.Unboxed.Vector a"

instance (ToJSON a) => ToJSON (Set.Set a) where
    toJSON = toJSON . Set.toList
    {-# INLINE toJSON #-}

instance (Ord a, FromJSON a) => FromJSON (Set.Set a) where
    parseJSON = fmap Set.fromList . parseJSON
    {-# INLINE parseJSON #-}

instance (ToJSON a) => ToJSON (HashSet.HashSet a) where
    toJSON = toJSON . HashSet.toList
    {-# INLINE toJSON #-}

instance (Eq a, Hashable a, FromJSON a) => FromJSON (HashSet.HashSet a) where
    parseJSON = fmap HashSet.fromList . parseJSON
    {-# INLINE parseJSON #-}

instance ToJSON IntSet.IntSet where
    toJSON = toJSON . IntSet.toList
    {-# INLINE toJSON #-}

instance FromJSON IntSet.IntSet where
    parseJSON = fmap IntSet.fromList . parseJSON
    {-# INLINE parseJSON #-}

instance ToJSON a => ToJSON (IntMap.IntMap a) where
    toJSON = toJSON . IntMap.toList
    {-# INLINE toJSON #-}

instance FromJSON a => FromJSON (IntMap.IntMap a) where
    parseJSON = fmap IntMap.fromList . parseJSON
    {-# INLINE parseJSON #-}

instance (ToJSON v) => ToJSON (M.Map Text v) where
    toJSON = Object . M.map toJSON
    {-# INLINE toJSON #-}

instance (FromJSON v) => FromJSON (M.Map Text v) where
    parseJSON (Object o) = M.fromAscList <$> mapM go (M.toAscList o)
      where go (k,v)     = ((,) k) <$> parseJSON v
    parseJSON v          = typeMismatch "Map Text a" v

instance (ToJSON v) => ToJSON (M.Map LT.Text v) where
    toJSON = Object . transformMap LT.toStrict toJSON

instance (FromJSON v) => FromJSON (M.Map LT.Text v) where
    parseJSON = fmap (M.mapKeysMonotonic LT.fromStrict) . parseJSON

instance (ToJSON v) => ToJSON (M.Map String v) where
    toJSON = Object . transformMap pack toJSON

instance (FromJSON v) => FromJSON (M.Map String v) where
    parseJSON = fmap (M.mapKeysMonotonic unpack) . parseJSON

instance (ToJSON v) => ToJSON (M.Map B.ByteString v) where
    toJSON = Object . transformMap decode toJSON

instance (FromJSON v) => FromJSON (M.Map B.ByteString v) where
    parseJSON = fmap (M.mapKeysMonotonic encodeUtf8) . parseJSON

instance (ToJSON v) => ToJSON (M.Map LB.ByteString v) where
    toJSON = Object . transformMap strict toJSON

instance (FromJSON v) => FromJSON (M.Map LB.ByteString v) where
    parseJSON = fmap (M.mapKeysMonotonic lazy) . parseJSON

instance (ToJSON v) => ToJSON (H.HashMap Text v) where
    toJSON = Object . hashMap id toJSON
    {-# INLINE toJSON #-}

instance (FromJSON v) => FromJSON (H.HashMap Text v) where
    parseJSON (Object o) = H.fromList <$> mapM go (M.toList o)
      where go (k,v)     = ((,) k) <$> parseJSON v
    parseJSON v          = typeMismatch "HashMap Text a" v

instance (ToJSON v) => ToJSON (H.HashMap LT.Text v) where
    toJSON = Object . M.fromList . H.foldrWithKey (\k v -> ((LT.toStrict k,toJSON v) :)) []

instance (FromJSON v) => FromJSON (H.HashMap LT.Text v) where
    parseJSON = fmap (mapHash LT.fromStrict) . parseJSON

instance (ToJSON v) => ToJSON (H.HashMap String v) where
    toJSON = Object . hashMap pack toJSON

instance (FromJSON v) => FromJSON (H.HashMap String v) where
    parseJSON = fmap (mapHash unpack) . parseJSON

instance (ToJSON v) => ToJSON (H.HashMap B.ByteString v) where
    toJSON = Object . hashMap decode toJSON

instance (FromJSON v) => FromJSON (H.HashMap B.ByteString v) where
    parseJSON = fmap (mapHash encodeUtf8) . parseJSON

instance (ToJSON v) => ToJSON (H.HashMap LB.ByteString v) where
    toJSON = Object . hashMap strict toJSON

instance (FromJSON v) => FromJSON (H.HashMap LB.ByteString v) where
    parseJSON = fmap (mapHash lazy) . parseJSON

instance ToJSON Value where
    toJSON a = a
    {-# INLINE toJSON #-}

instance FromJSON Value where
    parseJSON a = pure a
    {-# INLINE parseJSON #-}

-- | A newtype wrapper for 'UTCTime' that uses the same non-standard
-- serialization format as Microsoft .NET, whose @System.DateTime@
-- type is by default serialized to JSON as in the following example:
--
-- > /Date(1302547608878)/
--
-- The number represents milliseconds since the Unix epoch.
newtype DotNetTime = DotNetTime {
      fromDotNetTime :: UTCTime
    } deriving (Eq, Ord, Read, Show, Typeable, FormatTime)

instance ToJSON DotNetTime where
    toJSON (DotNetTime t) =
        String (pack (secs ++ msecs ++ ")/"))
      where secs  = formatTime defaultTimeLocale "/Date(%s" t
            msecs = take 3 $ formatTime defaultTimeLocale "%q" t
    {-# INLINE toJSON #-}

instance FromJSON DotNetTime where
    parseJSON (String t) =
        case parseTime defaultTimeLocale "/Date(%s%Q)/" (unpack t') of
          Just d -> pure (DotNetTime d)
          _      -> fail "could not parse .NET time"
      where (s,m) = T.splitAt (T.length t - 5) t
            t'    = T.concat [s,".",m]
    parseJSON v   = typeMismatch "DotNetTime" v
    {-# INLINE parseJSON #-}

instance ToJSON UTCTime where
    toJSON t = String (pack (take 23 str ++ "Z"))
      where str = formatTime defaultTimeLocale "%FT%T%Q" t
    {-# INLINE toJSON #-}

instance FromJSON UTCTime where
    parseJSON (String t) =
        case parseTime defaultTimeLocale "%FT%T%QZ" (unpack t) of
          Just d -> pure d
          _      -> fail "could not parse ISO-8601 date"
    parseJSON v   = typeMismatch "UTCTime" v
    {-# INLINE parseJSON #-}

instance (ToJSON a, ToJSON b) => ToJSON (a,b) where
    toJSON (a,b) = toJSON [toJSON a, toJSON b]
    {-# INLINE toJSON #-}

instance (FromJSON a, FromJSON b) => FromJSON (a,b) where
    parseJSON (Array ab) =
      case V.toList ab of
        [a,b] -> (,) <$> parseJSON a <*> parseJSON b
        _     -> fail $ "cannot unpack array of length " ++
                        show (V.length ab) ++ " into a pair"
    parseJSON v          = typeMismatch "(a,b)" v
    {-# INLINE parseJSON #-}

instance (ToJSON a, ToJSON b, ToJSON c) => ToJSON (a,b,c) where
    toJSON (a,b,c) = toJSON [toJSON a, toJSON b, toJSON c]
    {-# INLINE toJSON #-}

instance (FromJSON a, FromJSON b, FromJSON c) => FromJSON (a,b,c) where
    parseJSON (Array abc) =
      case V.toList abc of
        [a,b,c] -> (,,) <$> parseJSON a <*> parseJSON b <*> parseJSON c
        _       -> fail $ "cannot unpack array of length " ++
                          show (V.length abc) ++ " into a 3-tuple"
    parseJSON v          = typeMismatch "(a,b,c)" v
    {-# INLINE parseJSON #-}

instance ToJSON a => ToJSON (Dual a) where
    toJSON = toJSON . getDual
    {-# INLINE toJSON #-}

instance FromJSON a => FromJSON (Dual a) where
    parseJSON = fmap Dual . parseJSON
    {-# INLINE parseJSON #-}

instance ToJSON a => ToJSON (First a) where
    toJSON = toJSON . getFirst
    {-# INLINE toJSON #-}

instance FromJSON a => FromJSON (First a) where
    parseJSON = fmap First . parseJSON
    {-# INLINE parseJSON #-}

instance ToJSON a => ToJSON (Last a) where
    toJSON = toJSON . getLast
    {-# INLINE toJSON #-}

instance FromJSON a => FromJSON (Last a) where
    parseJSON = fmap Last . parseJSON
    {-# INLINE parseJSON #-}

-- | Fail parsing due to a type mismatch, with a descriptive message.
typeMismatch :: String -- ^ The name of the type you are trying to parse.
             -> Value  -- ^ The actual value encountered.
             -> Parser a
typeMismatch expected actual =
    fail $ "when expecting a " ++ expected ++ ", encountered " ++ name ++
           " instead"
  where
    name = case actual of
             Object _ -> "Object"
             Array _  -> "Array"
             String _ -> "String"
             Number _ -> "Number"
             Bool _   -> "Boolean"
             Null     -> "Null"

#ifdef GENERICS
--------------------------------------------------------------------------------
-- Generic toJSON

class GToJSON f where
    gToJSON :: f a -> Value

instance (GToJSON a) => GToJSON (M1 i c a) where
    gToJSON = gToJSON . unM1
    {-# INLINE gToJSON #-}

instance (ToJSON a) => GToJSON (K1 i a) where
    gToJSON = toJSON . unK1
    {-# INLINE gToJSON #-}

instance GToJSON U1 where
    gToJSON _ = emptyArray
    {-# INLINE gToJSON #-}

instance (ConsToJSON a) => GToJSON (C1 c a) where
    gToJSON = consToJSON . unM1
    {-# INLINE gToJSON #-}

instance (GProductToValues a, GProductToValues b) => GToJSON (a :*: b) where
    gToJSON = toJSON . toList . gProductToValues
    {-# INLINE gToJSON #-}

instance (GObject a, GObject b) => GToJSON (a :+: b) where
    gToJSON (L1 x) = Object $ gObject x
    gToJSON (R1 x) = Object $ gObject x
    {-# INLINE gToJSON #-}

--------------------------------------------------------------------------------

class ConsToJSON    f where consToJSON  ::           f a -> Value
class ConsToJSON' b f where consToJSON' :: Tagged b (f a -> Value)

newtype Tagged s b = Tagged {unTagged :: b}

instance (IsRecord f b, ConsToJSON' b f) => ConsToJSON f where
    consToJSON = unTagged (consToJSON' :: Tagged b (f a -> Value))
    {-# INLINE consToJSON #-}

instance (GRecordToPairs f) => ConsToJSON' True f where
    consToJSON' = Tagged (object . toList . gRecordToPairs)
    {-# INLINE consToJSON' #-}

instance GToJSON f => ConsToJSON' False f where
    consToJSON' = Tagged gToJSON
    {-# INLINE consToJSON' #-}

--------------------------------------------------------------------------------

class GRecordToPairs f where
    gRecordToPairs :: f a -> DList Pair

instance (GRecordToPairs a, GRecordToPairs b) => GRecordToPairs (a :*: b) where
    gRecordToPairs (a :*: b) = gRecordToPairs a `append` gRecordToPairs b
    {-# INLINE gRecordToPairs #-}

instance (Selector s, GToJSON a) => GRecordToPairs (S1 s a) where
    gRecordToPairs m1 = singleton (pack (selName m1), gToJSON (unM1 m1))
    {-# INLINE gRecordToPairs #-}

--------------------------------------------------------------------------------

class GProductToValues f where
    gProductToValues :: f a -> DList Value

instance (GProductToValues a, GProductToValues b) => GProductToValues (a :*: b) where
    gProductToValues (a :*: b) = gProductToValues a `append` gProductToValues b
    {-# INLINE gProductToValues #-}

instance (GToJSON a) => GProductToValues a where
    gProductToValues = singleton . gToJSON
    {-# INLINE gProductToValues #-}

--------------------------------------------------------------------------------

class GObject f where
    gObject :: f a -> Object

instance (GObject a, GObject b) => GObject (a :+: b) where
    gObject (L1 x) = gObject x
    gObject (R1 x) = gObject x
    {-# INLINE gObject #-}

instance (Constructor c, GToJSON a, ConsToJSON a) => GObject (C1 c a) where
    gObject = M.singleton (pack $ conName (undefined :: t c a p)) . gToJSON
    {-# INLINE gObject #-}

--------------------------------------------------------------------------------
-- Generic parseJSON

class GFromJSON f where
    gParseJSON :: Value -> Parser (f a)

instance (GFromJSON a) => GFromJSON (M1 i c a) where
    gParseJSON = fmap M1 . gParseJSON
    {-# INLINE gParseJSON #-}

instance (FromJSON a) => GFromJSON (K1 i a) where
    gParseJSON = fmap K1 . parseJSON
    {-# INLINE gParseJSON #-}

instance GFromJSON U1 where
    gParseJSON v
        | isEmptyArray v = pure U1
        | otherwise      = typeMismatch "unit constructor (U1)" v
    {-# INLINE gParseJSON #-}

instance (ConsFromJSON a) => GFromJSON (C1 c a) where
    gParseJSON = fmap M1 . consParseJSON
    {-# INLINE gParseJSON #-}

instance ( GFromProduct a, GFromProduct b
         , ProductSize a, ProductSize b) => GFromJSON (a :*: b) where
    gParseJSON (Array arr)
        | lenArray == lenProduct = gParseProduct arr 0 lenProduct
        | otherwise =
            fail $ "When expecting a product of " ++ show lenProduct ++
                   " values, encountered an Array of " ++ show lenArray ++
                   " elements instead"
        where
          lenArray = V.length arr
          lenProduct = unTagged2 (productSize :: Tagged2 (a :*: b) Int)

    gParseJSON v = typeMismatch "product (:*:)" v
    {-# INLINE gParseJSON #-}

instance (GFromSum a, GFromSum b) => GFromJSON (a :+: b) where
    gParseJSON (Object (M.toList -> [keyVal@(key, _)])) =
        case gParseSum keyVal of
          Nothing -> notFound $ unpack key
          Just p  -> p
    gParseJSON v = typeMismatch "sum (:+:)" v
    {-# INLINE gParseJSON #-}

notFound :: String -> Parser a
notFound key = fail $ "The key \"" ++ key ++ "\" was not found"
{-# INLINE notFound #-}

--------------------------------------------------------------------------------

class ConsFromJSON    f where consParseJSON  ::           Value -> Parser (f a)
class ConsFromJSON' b f where consParseJSON' :: Tagged b (Value -> Parser (f a))

instance (IsRecord f b, ConsFromJSON' b f) => ConsFromJSON f where
    consParseJSON = unTagged (consParseJSON' :: Tagged b (Value -> Parser (f a)))
    {-# INLINE consParseJSON #-}

instance (GFromRecord f) => ConsFromJSON' True f where
    consParseJSON' = Tagged parseRecord
        where
          parseRecord (Object obj) = gParseRecord obj
          parseRecord v = typeMismatch "record (:*:)" v
    {-# INLINE consParseJSON' #-}

instance (GFromJSON f) => ConsFromJSON' False f where
    consParseJSON' = Tagged gParseJSON
    {-# INLINE consParseJSON' #-}

--------------------------------------------------------------------------------

class GFromRecord f where
    gParseRecord :: Object -> Parser (f a)

instance (GFromRecord a, GFromRecord b) => GFromRecord (a :*: b) where
    gParseRecord obj = (:*:) <$> gParseRecord obj <*> gParseRecord obj
    {-# INLINE gParseRecord #-}

instance (Selector s, GFromJSON a) => GFromRecord (S1 s a) where
    gParseRecord = maybe (notFound key) gParseJSON . M.lookup (T.pack key)
        where
          key = selName (undefined :: t s a p)
    {-# INLINE gParseRecord #-}

--------------------------------------------------------------------------------

class ProductSize f where
    productSize :: Tagged2 f Int

newtype Tagged2 (s :: * -> *) b = Tagged2 {unTagged2 :: b}

instance (ProductSize a, ProductSize b) => ProductSize (a :*: b) where
    productSize = Tagged2 $ unTagged2 (productSize :: Tagged2 a Int) +
                            unTagged2 (productSize :: Tagged2 b Int)

instance ProductSize (S1 s a) where
    productSize = Tagged2 1

--------------------------------------------------------------------------------

class GFromProduct f where
    gParseProduct :: Array -> Int -> Int -> Parser (f a)

instance (GFromProduct a, GFromProduct b) => GFromProduct (a :*: b) where
    gParseProduct arr ix len = (:*:) <$> gParseProduct arr ix  lenL
                                     <*> gParseProduct arr ixR lenR
        where
          lenL = len `shiftR` 1
          ixR  = ix + lenL
          lenR = len - lenL
    {-# INLINE gParseProduct #-}

instance (GFromJSON a) => GFromProduct (S1 s a) where
    gParseProduct arr ix _ = gParseJSON $ V.unsafeIndex arr ix
    {-# INLINE gParseProduct #-}

--------------------------------------------------------------------------------

class GFromSum f where
    gParseSum :: Pair -> Maybe (Parser (f a))

instance (GFromSum a, GFromSum b) => GFromSum (a :+: b) where
    gParseSum keyVal = (fmap L1 <$> gParseSum keyVal) <|>
                       (fmap R1 <$> gParseSum keyVal)
    {-# INLINE gParseSum #-}

instance (Constructor c, GFromJSON a, ConsFromJSON a) => GFromSum (C1 c a) where
    gParseSum (key, value)
        | key == pack (conName (undefined :: t c a p)) = Just $ gParseJSON value
        | otherwise = Nothing
    {-# INLINE gParseSum #-}

--------------------------------------------------------------------------------

class IsRecord (f :: * -> *) b | f -> b

data True
data False

instance (IsRecord f b) => IsRecord (f :*: g) b
instance IsRecord (M1 S NoSelector f) False
instance (IsRecord f b) => IsRecord (M1 S c f) b
instance IsRecord (K1 i c) True
instance IsRecord U1 False

--------------------------------------------------------------------------------

type DList a = [a] -> [a]

toList :: DList a -> [a]
toList = ($ [])
{-# INLINE toList #-}

singleton :: a -> DList a
singleton = (:)
{-# INLINE singleton #-}

append :: DList a -> DList a -> DList a
append = (.)
{-# INLINE append #-}

--------------------------------------------------------------------------------
#endif
=======
{-# INLINE object #-}
>>>>>>> be81de8b
<|MERGE_RESOLUTION|>--- conflicted
+++ resolved
@@ -1,9 +1,4 @@
-{-# LANGUAGE DeriveDataTypeable, FlexibleInstances, GeneralizedNewtypeDeriving,
-    IncoherentInstances, OverlappingInstances, OverloadedStrings, Rank2Types,
-    ViewPatterns, FlexibleContexts, UndecidableInstances,
-    ScopedTypeVariables, PatternGuards #-}
-
-{-# LANGUAGE CPP #-}
+{-# LANGUAGE CPP, DeriveDataTypeable, Rank2Types #-}
 
 -- |
 -- Module:      Data.Aeson.Types.Internal
@@ -38,7 +33,6 @@
 import Control.DeepSeq (NFData(..))
 import Control.Monad.State.Strict
 import Data.Attoparsec.Char8 (Number(..))
-import Data.Bits (shiftR)
 import Data.Data (Data)
 import Data.Hashable (Hashable(..))
 import Data.List (foldl')
@@ -48,18 +42,6 @@
 import Data.Text (Text, pack)
 import Data.Typeable (Typeable)
 import Data.Vector (Vector)
-<<<<<<< HEAD
-import Data.Word (Word, Word8, Word16, Word32, Word64)
-import Foreign.Storable (Storable)
-import System.Locale (defaultTimeLocale)
-import qualified Data.ByteString as B
-import qualified Data.ByteString.Lazy as LB
-import qualified Data.HashMap.Strict as H
-import qualified Data.HashSet as HashSet
-import qualified Data.IntSet as IntSet
-import qualified Data.IntMap as IntMap
-=======
->>>>>>> be81de8b
 import qualified Data.Map as M
 import qualified Data.Vector as V
 
@@ -248,872 +230,4 @@
 -- keys arise, earlier keys and their associated values win.
 object :: [Pair] -> Value
 object = Object . M.fromList
-<<<<<<< HEAD
-{-# INLINE object #-}
-
--- | A type that can be converted to JSON.
---
--- An example type and instance:
---
--- @{-\# LANGUAGE OverloadedStrings #-}
---
--- data Coord { x :: Double, y :: Double }
---
--- instance ToJSON Coord where
---   toJSON (Coord x y) = 'object' [\"x\" '.=' x, \"y\" '.=' y]
--- @
---
--- Note the use of the @OverloadedStrings@ language extension which enables
--- 'Text' values to be written as string literals.
---
--- Instead of manually writing your 'ToJSON' instance, there are three options
--- to do it automatically:
---
--- * 'Data.Aeson.TH' provides template-haskell functions which will derive an
--- instance at compile-time. The generated instance is optimized for your type
--- so will probably be more efficient than the following two options:
---
--- * 'Data.Aeson.Generic' provides a generic @toJSON@ function that accepts any
--- type which is an instance of 'Data'.
---
--- * If your compiler has support for the @DeriveGeneric@ and
--- @DefaultSignatures@ language extensions, @toJSON@ will have a default generic
--- implementation.
---
--- To use the latter option, simply add a @deriving 'Generic'@ clause to your
--- datatype and declare a @ToJSON@ instance for your datatype without giving a
--- definition for @toJSON@.
---
--- For example the previous example can be simplified to just:
---
--- @{-\# LANGUAGE DeriveGeneric \#-}
---
--- import GHC.Generics
---
--- data Coord { x :: Double, y :: Double } deriving Generic
---
--- instance ToJSON Coord
--- @
-class ToJSON a where
-    toJSON   :: a -> Value
-
-#ifdef GENERICS
-    default toJSON :: (Generic a, GToJSON (Rep a)) => a -> Value
-    toJSON = gToJSON . from
-#endif
-
--- | A type that can be converted from JSON, with the possibility of
--- failure.
---
--- When writing an instance, use 'mzero' or 'fail' to make a
--- conversion fail, e.g. if an 'Object' is missing a required key, or
--- the value is of the wrong type.
---
--- An example type and instance:
---
--- @{-\# LANGUAGE OverloadedStrings #-}
---
--- data Coord { x :: Double, y :: Double }
---
--- instance FromJSON Coord where
---   parseJSON ('Object' v) = Coord    '<$>'
---                          v '.:' \"x\" '<*>'
---                          v '.:' \"y\"
---
---   \-- A non-'Object' value is of the wrong type, so use 'mzero' to fail.
---   parseJSON _          = 'mzero'
--- @
---
--- Note the use of the @OverloadedStrings@ language extension which enables
--- 'Text' values to be written as string literals.
---
--- Instead of manually writing your 'FromJSON' instance, there are three options
--- to do it automatically:
---
--- * 'Data.Aeson.TH' provides template-haskell functions which will derive an
--- instance at compile-time. The generated instance is optimized for your type
--- so will probably be more efficient than the following two options:
---
--- * 'Data.Aeson.Generic' provides a generic @fromJSON@ function that parses to
--- any type which is an instance of 'Data'.
---
--- * If your compiler has support for the @DeriveGeneric@ and
--- @DefaultSignatures@ language extensions, @parseJSON@ will have a default
--- generic implementation.
---
--- To use this, simply add a @deriving 'Generic'@ clause to your datatype and
--- declare a @FromJSON@ instance for your datatype without giving a definition
--- for @parseJSON@.
---
--- For example the previous example can be simplified to just:
---
--- @{-\# LANGUAGE DeriveGeneric \#-}
---
--- import GHC.Generics
---
--- data Coord { x :: Double, y :: Double } deriving Generic
---
--- instance FromJSON Coord
--- @
-class FromJSON a where
-    parseJSON :: Value -> Parser a
-
-#ifdef GENERICS
-    default parseJSON :: (Generic a, GFromJSON (Rep a)) => Value -> Parser a
-    parseJSON = fmap to . gParseJSON
-#endif
-
-instance (ToJSON a) => ToJSON (Maybe a) where
-    toJSON (Just a) = toJSON a
-    toJSON Nothing  = Null
-    {-# INLINE toJSON #-}
-
-instance (FromJSON a) => FromJSON (Maybe a) where
-    parseJSON Null   = pure Nothing
-    parseJSON a      = Just <$> parseJSON a
-    {-# INLINE parseJSON #-}
-
-instance (ToJSON a, ToJSON b) => ToJSON (Either a b) where
-    toJSON (Left a)  = object [left  .= a]
-    toJSON (Right b) = object [right .= b]
-    {-# INLINE toJSON #-}
-
-instance (FromJSON a, FromJSON b) => FromJSON (Either a b) where
-    parseJSON (Object (M.toList -> [(key, value)]))
-        | key == left  = Left  <$> parseJSON value
-        | key == right = Right <$> parseJSON value
-    parseJSON _ = mzero
-    {-# INLINE parseJSON #-}
-
-left, right :: Text
-left  = "Left"
-right = "Right"
-
-instance ToJSON Bool where
-    toJSON = Bool
-    {-# INLINE toJSON #-}
-
-instance FromJSON Bool where
-    parseJSON (Bool b) = pure b
-    parseJSON v        = typeMismatch "Bool" v
-    {-# INLINE parseJSON #-}
-
-instance ToJSON () where
-    toJSON _ = emptyArray
-    {-# INLINE toJSON #-}
-
-instance FromJSON () where
-    parseJSON (Array v) | V.null v = pure ()
-    parseJSON v        = typeMismatch "()" v
-    {-# INLINE parseJSON #-}
-
-instance ToJSON [Char] where
-    toJSON = String . T.pack
-    {-# INLINE toJSON #-}
-
-instance FromJSON [Char] where
-    parseJSON (String t) = pure (T.unpack t)
-    parseJSON v          = typeMismatch "String" v
-    {-# INLINE parseJSON #-}
-
-instance ToJSON Char where
-    toJSON = String . T.singleton
-    {-# INLINE toJSON #-}
-
-instance FromJSON Char where
-    parseJSON (String t)
-        | T.compareLength t 1 == EQ = pure (T.head t)
-    parseJSON v          = typeMismatch "Char" v
-    {-# INLINE parseJSON #-}
-
-instance ToJSON Double where
-    toJSON = Number . D
-    {-# INLINE toJSON #-}
-
-instance FromJSON Double where
-    parseJSON (Number n) = case n of
-                             D d -> pure d
-                             I i -> pure (fromIntegral i)
-    parseJSON Null       = pure (0/0)
-    parseJSON v          = typeMismatch "Double" v
-    {-# INLINE parseJSON #-}
-
-instance ToJSON Number where
-    toJSON = Number
-    {-# INLINE toJSON #-}
-
-instance FromJSON Number where
-    parseJSON (Number n) = pure n
-    parseJSON Null       = pure (D (0/0))
-    parseJSON v          = typeMismatch "Number" v
-    {-# INLINE parseJSON #-}
-
-instance ToJSON Float where
-    toJSON = Number . realToFrac
-    {-# INLINE toJSON #-}
-
-instance FromJSON Float where
-    parseJSON (Number n) = pure $ case n of
-                                    D d -> realToFrac d
-                                    I i -> fromIntegral i
-    parseJSON Null       = pure (0/0)
-    parseJSON v          = typeMismatch "Float" v
-    {-# INLINE parseJSON #-}
-
-instance ToJSON (Ratio Integer) where
-    toJSON = Number . fromRational
-    {-# INLINE toJSON #-}
-
-instance FromJSON (Ratio Integer) where
-    parseJSON (Number n) = pure $ case n of
-                                    D d -> toRational d
-                                    I i -> fromIntegral i
-    parseJSON v          = typeMismatch "Ratio Integer" v
-    {-# INLINE parseJSON #-}
-
-instance ToJSON Int where
-    toJSON = Number . fromIntegral
-    {-# INLINE toJSON #-}
-
-instance FromJSON Int where
-    parseJSON = parseIntegral
-    {-# INLINE parseJSON #-}
-
-parseIntegral :: Integral a => Value -> Parser a
-parseIntegral (Number n) = pure (floor n)
-parseIntegral v          = typeMismatch "Integral" v
-{-# INLINE parseIntegral #-}
-
-instance ToJSON Integer where
-    toJSON = Number . fromIntegral
-    {-# INLINE toJSON #-}
-
-instance FromJSON Integer where
-    parseJSON = parseIntegral
-    {-# INLINE parseJSON #-}
-
-instance ToJSON Int8 where
-    toJSON = Number . fromIntegral
-    {-# INLINE toJSON #-}
-
-instance FromJSON Int8 where
-    parseJSON = parseIntegral
-    {-# INLINE parseJSON #-}
-
-instance ToJSON Int16 where
-    toJSON = Number . fromIntegral
-    {-# INLINE toJSON #-}
-
-instance FromJSON Int16 where
-    parseJSON = parseIntegral
-    {-# INLINE parseJSON #-}
-
-instance ToJSON Int32 where
-    toJSON = Number . fromIntegral
-    {-# INLINE toJSON #-}
-
-instance FromJSON Int32 where
-    parseJSON = parseIntegral
-    {-# INLINE parseJSON #-}
-
-instance ToJSON Int64 where
-    toJSON = Number . fromIntegral
-    {-# INLINE toJSON #-}
-
-instance FromJSON Int64 where
-    parseJSON = parseIntegral
-    {-# INLINE parseJSON #-}
-
-instance ToJSON Word where
-    toJSON = Number . fromIntegral
-    {-# INLINE toJSON #-}
-
-instance FromJSON Word where
-    parseJSON = parseIntegral
-    {-# INLINE parseJSON #-}
-
-instance ToJSON Word8 where
-    toJSON = Number . fromIntegral
-    {-# INLINE toJSON #-}
-
-instance FromJSON Word8 where
-    parseJSON = parseIntegral
-    {-# INLINE parseJSON #-}
-
-instance ToJSON Word16 where
-    toJSON = Number . fromIntegral
-    {-# INLINE toJSON #-}
-
-instance FromJSON Word16 where
-    parseJSON = parseIntegral
-    {-# INLINE parseJSON #-}
-
-instance ToJSON Word32 where
-    toJSON = Number . fromIntegral
-    {-# INLINE toJSON #-}
-
-instance FromJSON Word32 where
-    parseJSON = parseIntegral
-    {-# INLINE parseJSON #-}
-
-instance ToJSON Word64 where
-    toJSON = Number . fromIntegral
-    {-# INLINE toJSON #-}
-
-instance FromJSON Word64 where
-    parseJSON = parseIntegral
-    {-# INLINE parseJSON #-}
-
-instance ToJSON Text where
-    toJSON = String
-    {-# INLINE toJSON #-}
-
-instance FromJSON Text where
-    parseJSON (String t) = pure t
-    parseJSON v          = typeMismatch "Text" v
-    {-# INLINE parseJSON #-}
-
-instance ToJSON LT.Text where
-    toJSON = String . LT.toStrict
-    {-# INLINE toJSON #-}
-
-instance FromJSON LT.Text where
-    parseJSON (String t) = pure (LT.fromStrict t)
-    parseJSON v          = typeMismatch "Lazy Text" v
-    {-# INLINE parseJSON #-}
-
-instance ToJSON B.ByteString where
-    toJSON = String . decode
-    {-# INLINE toJSON #-}
-
-instance FromJSON B.ByteString where
-    parseJSON (String t) = pure . encodeUtf8 $ t
-    parseJSON v          = typeMismatch "ByteString" v
-    {-# INLINE parseJSON #-}
-
-instance ToJSON LB.ByteString where
-    toJSON = toJSON . strict
-    {-# INLINE toJSON #-}
-
-instance FromJSON LB.ByteString where
-    parseJSON (String t) = pure . lazy $ t
-    parseJSON v          = typeMismatch "Lazy ByteString" v
-    {-# INLINE parseJSON #-}
-
-instance (ToJSON a) => ToJSON [a] where
-    toJSON = Array . V.fromList . map toJSON
-    {-# INLINE toJSON #-}
-
-instance (FromJSON a) => FromJSON [a] where
-    parseJSON (Array a) = mapM parseJSON (V.toList a)
-    parseJSON v         = typeMismatch "[a]" v
-    {-# INLINE parseJSON #-}
-
-instance (ToJSON a) => ToJSON (Vector a) where
-    toJSON = Array . V.map toJSON
-    {-# INLINE toJSON #-}
-
-instance (FromJSON a) => FromJSON (Vector a) where
-    parseJSON (Array a) = V.mapM parseJSON a
-    parseJSON v         = typeMismatch "Vector a" v
-    {-# INLINE parseJSON #-}
-
-vectorToJSON :: (VG.Vector v a, ToJSON a) => v a -> Value
-vectorToJSON = Array . V.map toJSON . V.convert
-{-# INLINE vectorToJSON #-}
-
-vectorParseJSON :: (FromJSON a, VG.Vector w a) => String -> Value -> Parser (w a)
-vectorParseJSON _ (Array a) = V.convert <$> V.mapM parseJSON a
-vectorParseJSON s v         = typeMismatch s v
-{-# INLINE vectorParseJSON #-}
-
-instance (Storable a, ToJSON a) => ToJSON (VS.Vector a) where
-    toJSON = vectorToJSON
-
-instance (Storable a, FromJSON a) => FromJSON (VS.Vector a) where
-    parseJSON = vectorParseJSON "Data.Vector.Storable.Vector a"
-
-instance (VP.Prim a, ToJSON a) => ToJSON (VP.Vector a) where
-    toJSON = vectorToJSON
-
-instance (VP.Prim a, FromJSON a) => FromJSON (VP.Vector a) where
-    parseJSON = vectorParseJSON "Data.Vector.Primitive.Vector a"
-
-instance (VG.Vector VU.Vector a, ToJSON a) => ToJSON (VU.Vector a) where
-    toJSON = vectorToJSON
-
-instance (VG.Vector VU.Vector a, FromJSON a) => FromJSON (VU.Vector a) where
-    parseJSON = vectorParseJSON "Data.Vector.Unboxed.Vector a"
-
-instance (ToJSON a) => ToJSON (Set.Set a) where
-    toJSON = toJSON . Set.toList
-    {-# INLINE toJSON #-}
-
-instance (Ord a, FromJSON a) => FromJSON (Set.Set a) where
-    parseJSON = fmap Set.fromList . parseJSON
-    {-# INLINE parseJSON #-}
-
-instance (ToJSON a) => ToJSON (HashSet.HashSet a) where
-    toJSON = toJSON . HashSet.toList
-    {-# INLINE toJSON #-}
-
-instance (Eq a, Hashable a, FromJSON a) => FromJSON (HashSet.HashSet a) where
-    parseJSON = fmap HashSet.fromList . parseJSON
-    {-# INLINE parseJSON #-}
-
-instance ToJSON IntSet.IntSet where
-    toJSON = toJSON . IntSet.toList
-    {-# INLINE toJSON #-}
-
-instance FromJSON IntSet.IntSet where
-    parseJSON = fmap IntSet.fromList . parseJSON
-    {-# INLINE parseJSON #-}
-
-instance ToJSON a => ToJSON (IntMap.IntMap a) where
-    toJSON = toJSON . IntMap.toList
-    {-# INLINE toJSON #-}
-
-instance FromJSON a => FromJSON (IntMap.IntMap a) where
-    parseJSON = fmap IntMap.fromList . parseJSON
-    {-# INLINE parseJSON #-}
-
-instance (ToJSON v) => ToJSON (M.Map Text v) where
-    toJSON = Object . M.map toJSON
-    {-# INLINE toJSON #-}
-
-instance (FromJSON v) => FromJSON (M.Map Text v) where
-    parseJSON (Object o) = M.fromAscList <$> mapM go (M.toAscList o)
-      where go (k,v)     = ((,) k) <$> parseJSON v
-    parseJSON v          = typeMismatch "Map Text a" v
-
-instance (ToJSON v) => ToJSON (M.Map LT.Text v) where
-    toJSON = Object . transformMap LT.toStrict toJSON
-
-instance (FromJSON v) => FromJSON (M.Map LT.Text v) where
-    parseJSON = fmap (M.mapKeysMonotonic LT.fromStrict) . parseJSON
-
-instance (ToJSON v) => ToJSON (M.Map String v) where
-    toJSON = Object . transformMap pack toJSON
-
-instance (FromJSON v) => FromJSON (M.Map String v) where
-    parseJSON = fmap (M.mapKeysMonotonic unpack) . parseJSON
-
-instance (ToJSON v) => ToJSON (M.Map B.ByteString v) where
-    toJSON = Object . transformMap decode toJSON
-
-instance (FromJSON v) => FromJSON (M.Map B.ByteString v) where
-    parseJSON = fmap (M.mapKeysMonotonic encodeUtf8) . parseJSON
-
-instance (ToJSON v) => ToJSON (M.Map LB.ByteString v) where
-    toJSON = Object . transformMap strict toJSON
-
-instance (FromJSON v) => FromJSON (M.Map LB.ByteString v) where
-    parseJSON = fmap (M.mapKeysMonotonic lazy) . parseJSON
-
-instance (ToJSON v) => ToJSON (H.HashMap Text v) where
-    toJSON = Object . hashMap id toJSON
-    {-# INLINE toJSON #-}
-
-instance (FromJSON v) => FromJSON (H.HashMap Text v) where
-    parseJSON (Object o) = H.fromList <$> mapM go (M.toList o)
-      where go (k,v)     = ((,) k) <$> parseJSON v
-    parseJSON v          = typeMismatch "HashMap Text a" v
-
-instance (ToJSON v) => ToJSON (H.HashMap LT.Text v) where
-    toJSON = Object . M.fromList . H.foldrWithKey (\k v -> ((LT.toStrict k,toJSON v) :)) []
-
-instance (FromJSON v) => FromJSON (H.HashMap LT.Text v) where
-    parseJSON = fmap (mapHash LT.fromStrict) . parseJSON
-
-instance (ToJSON v) => ToJSON (H.HashMap String v) where
-    toJSON = Object . hashMap pack toJSON
-
-instance (FromJSON v) => FromJSON (H.HashMap String v) where
-    parseJSON = fmap (mapHash unpack) . parseJSON
-
-instance (ToJSON v) => ToJSON (H.HashMap B.ByteString v) where
-    toJSON = Object . hashMap decode toJSON
-
-instance (FromJSON v) => FromJSON (H.HashMap B.ByteString v) where
-    parseJSON = fmap (mapHash encodeUtf8) . parseJSON
-
-instance (ToJSON v) => ToJSON (H.HashMap LB.ByteString v) where
-    toJSON = Object . hashMap strict toJSON
-
-instance (FromJSON v) => FromJSON (H.HashMap LB.ByteString v) where
-    parseJSON = fmap (mapHash lazy) . parseJSON
-
-instance ToJSON Value where
-    toJSON a = a
-    {-# INLINE toJSON #-}
-
-instance FromJSON Value where
-    parseJSON a = pure a
-    {-# INLINE parseJSON #-}
-
--- | A newtype wrapper for 'UTCTime' that uses the same non-standard
--- serialization format as Microsoft .NET, whose @System.DateTime@
--- type is by default serialized to JSON as in the following example:
---
--- > /Date(1302547608878)/
---
--- The number represents milliseconds since the Unix epoch.
-newtype DotNetTime = DotNetTime {
-      fromDotNetTime :: UTCTime
-    } deriving (Eq, Ord, Read, Show, Typeable, FormatTime)
-
-instance ToJSON DotNetTime where
-    toJSON (DotNetTime t) =
-        String (pack (secs ++ msecs ++ ")/"))
-      where secs  = formatTime defaultTimeLocale "/Date(%s" t
-            msecs = take 3 $ formatTime defaultTimeLocale "%q" t
-    {-# INLINE toJSON #-}
-
-instance FromJSON DotNetTime where
-    parseJSON (String t) =
-        case parseTime defaultTimeLocale "/Date(%s%Q)/" (unpack t') of
-          Just d -> pure (DotNetTime d)
-          _      -> fail "could not parse .NET time"
-      where (s,m) = T.splitAt (T.length t - 5) t
-            t'    = T.concat [s,".",m]
-    parseJSON v   = typeMismatch "DotNetTime" v
-    {-# INLINE parseJSON #-}
-
-instance ToJSON UTCTime where
-    toJSON t = String (pack (take 23 str ++ "Z"))
-      where str = formatTime defaultTimeLocale "%FT%T%Q" t
-    {-# INLINE toJSON #-}
-
-instance FromJSON UTCTime where
-    parseJSON (String t) =
-        case parseTime defaultTimeLocale "%FT%T%QZ" (unpack t) of
-          Just d -> pure d
-          _      -> fail "could not parse ISO-8601 date"
-    parseJSON v   = typeMismatch "UTCTime" v
-    {-# INLINE parseJSON #-}
-
-instance (ToJSON a, ToJSON b) => ToJSON (a,b) where
-    toJSON (a,b) = toJSON [toJSON a, toJSON b]
-    {-# INLINE toJSON #-}
-
-instance (FromJSON a, FromJSON b) => FromJSON (a,b) where
-    parseJSON (Array ab) =
-      case V.toList ab of
-        [a,b] -> (,) <$> parseJSON a <*> parseJSON b
-        _     -> fail $ "cannot unpack array of length " ++
-                        show (V.length ab) ++ " into a pair"
-    parseJSON v          = typeMismatch "(a,b)" v
-    {-# INLINE parseJSON #-}
-
-instance (ToJSON a, ToJSON b, ToJSON c) => ToJSON (a,b,c) where
-    toJSON (a,b,c) = toJSON [toJSON a, toJSON b, toJSON c]
-    {-# INLINE toJSON #-}
-
-instance (FromJSON a, FromJSON b, FromJSON c) => FromJSON (a,b,c) where
-    parseJSON (Array abc) =
-      case V.toList abc of
-        [a,b,c] -> (,,) <$> parseJSON a <*> parseJSON b <*> parseJSON c
-        _       -> fail $ "cannot unpack array of length " ++
-                          show (V.length abc) ++ " into a 3-tuple"
-    parseJSON v          = typeMismatch "(a,b,c)" v
-    {-# INLINE parseJSON #-}
-
-instance ToJSON a => ToJSON (Dual a) where
-    toJSON = toJSON . getDual
-    {-# INLINE toJSON #-}
-
-instance FromJSON a => FromJSON (Dual a) where
-    parseJSON = fmap Dual . parseJSON
-    {-# INLINE parseJSON #-}
-
-instance ToJSON a => ToJSON (First a) where
-    toJSON = toJSON . getFirst
-    {-# INLINE toJSON #-}
-
-instance FromJSON a => FromJSON (First a) where
-    parseJSON = fmap First . parseJSON
-    {-# INLINE parseJSON #-}
-
-instance ToJSON a => ToJSON (Last a) where
-    toJSON = toJSON . getLast
-    {-# INLINE toJSON #-}
-
-instance FromJSON a => FromJSON (Last a) where
-    parseJSON = fmap Last . parseJSON
-    {-# INLINE parseJSON #-}
-
--- | Fail parsing due to a type mismatch, with a descriptive message.
-typeMismatch :: String -- ^ The name of the type you are trying to parse.
-             -> Value  -- ^ The actual value encountered.
-             -> Parser a
-typeMismatch expected actual =
-    fail $ "when expecting a " ++ expected ++ ", encountered " ++ name ++
-           " instead"
-  where
-    name = case actual of
-             Object _ -> "Object"
-             Array _  -> "Array"
-             String _ -> "String"
-             Number _ -> "Number"
-             Bool _   -> "Boolean"
-             Null     -> "Null"
-
-#ifdef GENERICS
---------------------------------------------------------------------------------
--- Generic toJSON
-
-class GToJSON f where
-    gToJSON :: f a -> Value
-
-instance (GToJSON a) => GToJSON (M1 i c a) where
-    gToJSON = gToJSON . unM1
-    {-# INLINE gToJSON #-}
-
-instance (ToJSON a) => GToJSON (K1 i a) where
-    gToJSON = toJSON . unK1
-    {-# INLINE gToJSON #-}
-
-instance GToJSON U1 where
-    gToJSON _ = emptyArray
-    {-# INLINE gToJSON #-}
-
-instance (ConsToJSON a) => GToJSON (C1 c a) where
-    gToJSON = consToJSON . unM1
-    {-# INLINE gToJSON #-}
-
-instance (GProductToValues a, GProductToValues b) => GToJSON (a :*: b) where
-    gToJSON = toJSON . toList . gProductToValues
-    {-# INLINE gToJSON #-}
-
-instance (GObject a, GObject b) => GToJSON (a :+: b) where
-    gToJSON (L1 x) = Object $ gObject x
-    gToJSON (R1 x) = Object $ gObject x
-    {-# INLINE gToJSON #-}
-
---------------------------------------------------------------------------------
-
-class ConsToJSON    f where consToJSON  ::           f a -> Value
-class ConsToJSON' b f where consToJSON' :: Tagged b (f a -> Value)
-
-newtype Tagged s b = Tagged {unTagged :: b}
-
-instance (IsRecord f b, ConsToJSON' b f) => ConsToJSON f where
-    consToJSON = unTagged (consToJSON' :: Tagged b (f a -> Value))
-    {-# INLINE consToJSON #-}
-
-instance (GRecordToPairs f) => ConsToJSON' True f where
-    consToJSON' = Tagged (object . toList . gRecordToPairs)
-    {-# INLINE consToJSON' #-}
-
-instance GToJSON f => ConsToJSON' False f where
-    consToJSON' = Tagged gToJSON
-    {-# INLINE consToJSON' #-}
-
---------------------------------------------------------------------------------
-
-class GRecordToPairs f where
-    gRecordToPairs :: f a -> DList Pair
-
-instance (GRecordToPairs a, GRecordToPairs b) => GRecordToPairs (a :*: b) where
-    gRecordToPairs (a :*: b) = gRecordToPairs a `append` gRecordToPairs b
-    {-# INLINE gRecordToPairs #-}
-
-instance (Selector s, GToJSON a) => GRecordToPairs (S1 s a) where
-    gRecordToPairs m1 = singleton (pack (selName m1), gToJSON (unM1 m1))
-    {-# INLINE gRecordToPairs #-}
-
---------------------------------------------------------------------------------
-
-class GProductToValues f where
-    gProductToValues :: f a -> DList Value
-
-instance (GProductToValues a, GProductToValues b) => GProductToValues (a :*: b) where
-    gProductToValues (a :*: b) = gProductToValues a `append` gProductToValues b
-    {-# INLINE gProductToValues #-}
-
-instance (GToJSON a) => GProductToValues a where
-    gProductToValues = singleton . gToJSON
-    {-# INLINE gProductToValues #-}
-
---------------------------------------------------------------------------------
-
-class GObject f where
-    gObject :: f a -> Object
-
-instance (GObject a, GObject b) => GObject (a :+: b) where
-    gObject (L1 x) = gObject x
-    gObject (R1 x) = gObject x
-    {-# INLINE gObject #-}
-
-instance (Constructor c, GToJSON a, ConsToJSON a) => GObject (C1 c a) where
-    gObject = M.singleton (pack $ conName (undefined :: t c a p)) . gToJSON
-    {-# INLINE gObject #-}
-
---------------------------------------------------------------------------------
--- Generic parseJSON
-
-class GFromJSON f where
-    gParseJSON :: Value -> Parser (f a)
-
-instance (GFromJSON a) => GFromJSON (M1 i c a) where
-    gParseJSON = fmap M1 . gParseJSON
-    {-# INLINE gParseJSON #-}
-
-instance (FromJSON a) => GFromJSON (K1 i a) where
-    gParseJSON = fmap K1 . parseJSON
-    {-# INLINE gParseJSON #-}
-
-instance GFromJSON U1 where
-    gParseJSON v
-        | isEmptyArray v = pure U1
-        | otherwise      = typeMismatch "unit constructor (U1)" v
-    {-# INLINE gParseJSON #-}
-
-instance (ConsFromJSON a) => GFromJSON (C1 c a) where
-    gParseJSON = fmap M1 . consParseJSON
-    {-# INLINE gParseJSON #-}
-
-instance ( GFromProduct a, GFromProduct b
-         , ProductSize a, ProductSize b) => GFromJSON (a :*: b) where
-    gParseJSON (Array arr)
-        | lenArray == lenProduct = gParseProduct arr 0 lenProduct
-        | otherwise =
-            fail $ "When expecting a product of " ++ show lenProduct ++
-                   " values, encountered an Array of " ++ show lenArray ++
-                   " elements instead"
-        where
-          lenArray = V.length arr
-          lenProduct = unTagged2 (productSize :: Tagged2 (a :*: b) Int)
-
-    gParseJSON v = typeMismatch "product (:*:)" v
-    {-# INLINE gParseJSON #-}
-
-instance (GFromSum a, GFromSum b) => GFromJSON (a :+: b) where
-    gParseJSON (Object (M.toList -> [keyVal@(key, _)])) =
-        case gParseSum keyVal of
-          Nothing -> notFound $ unpack key
-          Just p  -> p
-    gParseJSON v = typeMismatch "sum (:+:)" v
-    {-# INLINE gParseJSON #-}
-
-notFound :: String -> Parser a
-notFound key = fail $ "The key \"" ++ key ++ "\" was not found"
-{-# INLINE notFound #-}
-
---------------------------------------------------------------------------------
-
-class ConsFromJSON    f where consParseJSON  ::           Value -> Parser (f a)
-class ConsFromJSON' b f where consParseJSON' :: Tagged b (Value -> Parser (f a))
-
-instance (IsRecord f b, ConsFromJSON' b f) => ConsFromJSON f where
-    consParseJSON = unTagged (consParseJSON' :: Tagged b (Value -> Parser (f a)))
-    {-# INLINE consParseJSON #-}
-
-instance (GFromRecord f) => ConsFromJSON' True f where
-    consParseJSON' = Tagged parseRecord
-        where
-          parseRecord (Object obj) = gParseRecord obj
-          parseRecord v = typeMismatch "record (:*:)" v
-    {-# INLINE consParseJSON' #-}
-
-instance (GFromJSON f) => ConsFromJSON' False f where
-    consParseJSON' = Tagged gParseJSON
-    {-# INLINE consParseJSON' #-}
-
---------------------------------------------------------------------------------
-
-class GFromRecord f where
-    gParseRecord :: Object -> Parser (f a)
-
-instance (GFromRecord a, GFromRecord b) => GFromRecord (a :*: b) where
-    gParseRecord obj = (:*:) <$> gParseRecord obj <*> gParseRecord obj
-    {-# INLINE gParseRecord #-}
-
-instance (Selector s, GFromJSON a) => GFromRecord (S1 s a) where
-    gParseRecord = maybe (notFound key) gParseJSON . M.lookup (T.pack key)
-        where
-          key = selName (undefined :: t s a p)
-    {-# INLINE gParseRecord #-}
-
---------------------------------------------------------------------------------
-
-class ProductSize f where
-    productSize :: Tagged2 f Int
-
-newtype Tagged2 (s :: * -> *) b = Tagged2 {unTagged2 :: b}
-
-instance (ProductSize a, ProductSize b) => ProductSize (a :*: b) where
-    productSize = Tagged2 $ unTagged2 (productSize :: Tagged2 a Int) +
-                            unTagged2 (productSize :: Tagged2 b Int)
-
-instance ProductSize (S1 s a) where
-    productSize = Tagged2 1
-
---------------------------------------------------------------------------------
-
-class GFromProduct f where
-    gParseProduct :: Array -> Int -> Int -> Parser (f a)
-
-instance (GFromProduct a, GFromProduct b) => GFromProduct (a :*: b) where
-    gParseProduct arr ix len = (:*:) <$> gParseProduct arr ix  lenL
-                                     <*> gParseProduct arr ixR lenR
-        where
-          lenL = len `shiftR` 1
-          ixR  = ix + lenL
-          lenR = len - lenL
-    {-# INLINE gParseProduct #-}
-
-instance (GFromJSON a) => GFromProduct (S1 s a) where
-    gParseProduct arr ix _ = gParseJSON $ V.unsafeIndex arr ix
-    {-# INLINE gParseProduct #-}
-
---------------------------------------------------------------------------------
-
-class GFromSum f where
-    gParseSum :: Pair -> Maybe (Parser (f a))
-
-instance (GFromSum a, GFromSum b) => GFromSum (a :+: b) where
-    gParseSum keyVal = (fmap L1 <$> gParseSum keyVal) <|>
-                       (fmap R1 <$> gParseSum keyVal)
-    {-# INLINE gParseSum #-}
-
-instance (Constructor c, GFromJSON a, ConsFromJSON a) => GFromSum (C1 c a) where
-    gParseSum (key, value)
-        | key == pack (conName (undefined :: t c a p)) = Just $ gParseJSON value
-        | otherwise = Nothing
-    {-# INLINE gParseSum #-}
-
---------------------------------------------------------------------------------
-
-class IsRecord (f :: * -> *) b | f -> b
-
-data True
-data False
-
-instance (IsRecord f b) => IsRecord (f :*: g) b
-instance IsRecord (M1 S NoSelector f) False
-instance (IsRecord f b) => IsRecord (M1 S c f) b
-instance IsRecord (K1 i c) True
-instance IsRecord U1 False
-
---------------------------------------------------------------------------------
-
-type DList a = [a] -> [a]
-
-toList :: DList a -> [a]
-toList = ($ [])
-{-# INLINE toList #-}
-
-singleton :: a -> DList a
-singleton = (:)
-{-# INLINE singleton #-}
-
-append :: DList a -> DList a -> DList a
-append = (.)
-{-# INLINE append #-}
-
---------------------------------------------------------------------------------
-#endif
-=======
-{-# INLINE object #-}
->>>>>>> be81de8b
+{-# INLINE object #-}
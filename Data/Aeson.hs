--- conflicted
+++ resolved
@@ -16,8 +16,8 @@
     -- * How to use this library
     -- $use
 
-    -- ** Basic use
-    -- $basic
+    -- ** Working with the AST
+    -- $ast
 
     -- ** Decoding to a Haskell value
     -- $haskell
@@ -32,6 +32,7 @@
     -- $pitfalls
 
     -- * Encoding and decoding
+    -- $encoding_and_decoding
       decode
     , decode'
     , eitherDecode
@@ -74,65 +75,6 @@
 -- If this fails due to incomplete or invalid input, 'Nothing' is
 -- returned.
 --
-<<<<<<< HEAD
-=======
-
-module Data.Aeson
-    (
-    -- * Usage example
-    -- $usage-example
-
-    -- * Working directly with the JSON AST
-    -- $json-ast
-
-    -- * Pitfalls
-    -- $pitfalls
-
-    -- * Encoding and decoding
-    -- $encoding-and-decoding
-      decode
-    , decode'
-    , eitherDecode
-    , eitherDecode'
-    , encode
-    -- * Core JSON types
-    , Value(..)
-    , Array
-    , Object
-    -- * Convenience types
-    , DotNetTime(..)
-    -- * Type conversion
-    , FromJSON(..)
-    , Result(..)
-    , fromJSON
-    , ToJSON(..)
-    -- * Inspecting @'Value's@
-    , withObject
-    , withText
-    , withArray
-    , withNumber
-    , withBool
-    -- * Constructors and accessors
-    , (.=)
-    , (.:)
-    , (.:?)
-    , (.!=)
-    , object
-    -- * Parsing
-    , json
-    , json'
-    ) where
-
-import Data.Aeson.Encode (encode)
-import Data.Aeson.Parser.Internal (decodeWith, eitherDecodeWith, json, json')
-import Data.Aeson.Types
-import qualified Data.ByteString.Lazy as L
-
--- | Efficiently deserialize a JSON value from a lazy 'L.ByteString'.
--- If this fails due to incomplete or invalid input, 'Nothing' is
--- returned.
---
->>>>>>> dedeb482
 -- This function parses immediately, but defers conversion.  See
 -- 'json' for details.
 decode :: (FromJSON a) => L.ByteString -> Maybe a
@@ -159,38 +101,91 @@
 eitherDecode' = eitherDecodeWith json' fromJSON
 {-# INLINE eitherDecode' #-}
 
-<<<<<<< HEAD
 -- $use
 --
 -- This section contains basic information on the different ways to
 -- decode data using this library. These range from simple but
 -- inflexible, to complex but flexible.
 --
+-- The most common way to use the library is to define a data type,
+-- corresponding to some JSON data you want to work with, and then
+-- write either a 'FromJSON' instance, a to 'ToJSON' instance, or both
+-- for that type. For example, given this JSON data:
+--
+-- > { "name": "Joe", "age": 12 }
+--
+-- we create a matching data type:
+--
+-- > data Person = Person
+-- >     { name :: Text
+-- >     , age  :: Int
+-- >     } deriving Show-
+--
+-- To decode data, we need to define a 'FromJSON' instance:
+--
+-- > {-# LANGUAGE OverloadedStrings #-}
+-- >
+-- > instance FromJSON Coord where
+-- >     parseJSON (Object v) = Person <$>
+-- >                            v .: "name" <*>
+-- >                            v .: "age"
+-- >     -- A non-Object value is of the wrong type, so fail.
+-- >     parseJSON _          = mzero
+--
+-- We can now parse the JSON data like so:
+--
+-- > >>> decode "{\"name\":\"Joe\",\"age\":12}" :: Maybe Person
+-- > Just (Person {name = "Joe", age = 12})
+--
+-- To encode data, we need to define a 'ToJSON' instance:
+--
+-- > instance ToJSON Person where
+-- >     toJSON (Person name age) = object ["name" .= name, "age" .= age]
+--
+-- We can now encode a value like so:
+--
+-- > >>> encode (Person {name = "Joe", age = 12})
+-- > "{\"name\":\"Joe\",\"age\":12}"
+--
+-- There are predefined 'FromJSON' and 'ToJSON' instances for many
+-- types. Here's an example using lists and 'Int's:
+--
+-- > >>> decode "[1,2,3]" :: Maybe [Int]
+-- > Just [1,2,3]
+--
+-- And here's an example using the 'Data.Map.Map' type to get a map of
+-- 'Int's.
+--
+-- > >>> decode "{\"foo\":1,\"bar\":2}" :: Maybe (Map String Int)
+-- > Just (fromList [("bar",2),("foo",1)])
+
 -- While the notes below focus on decoding, you can apply almost the
 -- same techniques to /encoding/ data. (The main difference is that
 -- encoding always succeeds, but decoding has to handle the
 -- possibility of failure, where an input doesn't match our
 -- expectations.)
-
--- $basic
---
--- To parse JSON into something useful, everything goes through the
--- 'decode' function, which is polymorphic on the 'FromJSON'
--- class. For representing arbitrary JSON values, there is a 'Value'
--- type, which is an instance of 'FromJSON'. For example:
---
--- > λ> decode "{\"foo\":123}" :: Maybe Value
+--
+-- See the documentation of 'FromJSON' and 'ToJSON' for some examples
+-- of how you can automatically derive instances in some
+-- circumstances.
+
+-- $ast
+--
+-- Sometimes you want to work with JSON data directly, without first
+-- converting it to a custom data type. This can be useful if you want
+-- to e.g. convert JSON data to YAML data, without knowing what the
+-- contents of the original JSON data was. The 'Value' type, which is
+-- an instance of 'FromJSON', is used to represent an arbitrary JSON
+-- AST (abstract syntax tree). Example usage:
+--
+-- > >>> decode "{\"foo\": 123}" :: Maybe Value
 -- > Just (Object (fromList [("foo",Number 123)]))
--- > λ> decode "{\"foo\":[\"abc\",\"def\"]}" :: Maybe Value
+--
+-- > >>> decode "{\"foo\": [\"abc\",\"def\"]}" :: Maybe Value
 -- > Just (Object (fromList [("foo",Array (fromList [String "abc",String "def"]))]))
 --
--- To run these examples, you need to enable @OverloadedStrings@ (in
--- GHCi you can write @:set -XOverloadedStrings@) so that you can use
--- string literals for non-'String' types. We're using (the lazy
--- version of) 'Data.ByteString.Lazy.ByteString'. (This requires at
--- least version 0.9.0.4 of the bytestring package to provide the
--- 'Data.String.IsString' instance. You almost certainly have a
--- suitably recent version of the library installed.)
+-- Once you have a 'Value' you can write functions to traverse it and
+-- make arbitrary transformations.
 
 -- $haskell
 --
@@ -274,128 +269,26 @@
 -- $pitfalls
 -- #pitfalls#
 --
--- For historical reasons, the JSON standard requires the outermost
--- (topmost) value in a structure to be an array or object.  Calling
--- 'decode' on a simple type will typecheck, but will never succeed:
---
--- > λ> decode "1" :: Maybe Int
--- > Nothing
--- > λ> decode "1" :: Maybe String
--- > Nothing
---
--- So stick to objects (e.g. maps in Haskell) or arrays (lists or
--- vectors in Haskell):
---
--- > λ> decode "[1,2,3]" :: Maybe [Int]
--- > Just [1,2,3]
---
--- Likewise, for encoding to JSON you can encode anything that's an
--- instance of 'ToJSON', and this may include simple types. So beware
--- that this aspect of the API is not isomorphic:
---
--- > λ> encode [1,2,3]
--- > "[1,2,3]"
--- > λ> decode (encode [1]) :: Maybe [Int]
--- > Just [1]
--- > λ> encode 1
--- > "1"
--- > λ> decode (encode (1 :: Int)) :: Maybe Int
--- > Nothing
---
--- Alternatively, see 'Data.Aeson.Parser.value' for functions to parse
--- non-top-level JSON values.
-=======
--- $usage-example
---
--- The most common way to use the library is to define a data type,
--- corresponding to some JSON data you want to work with, and then
--- write either a 'FromJSON' instance, a to 'ToJSON' instance, or both
--- for that type. For example, given this JSON data:
---
--- > { "name": "Joe", "age": 12 }
---
--- we create a matching data type:
---
--- > data Person = Person
--- >     { name :: Text
--- >     , age  :: Int
--- >     } deriving Show
---
--- To decode data, we need to define a 'FromJSON' instance:
---
--- > {-# LANGUAGE OverloadedStrings #-}
--- >
--- > instance FromJSON Coord where
--- >     parseJSON (Object v) = Person <$>
--- >                            v .: "name" <*>
--- >                            v .: "age"
--- >     -- A non-Object value is of the wrong type, so fail.
--- >     parseJSON _          = mzero
---
--- We can now parse the JSON data like so:
---
--- > >>> decode "{\"name\":\"Joe\",\"age\":12}" :: Maybe Person
--- > Just (Person {name = "Joe", age = 12})
---
--- The explicit type signature can often be omitted as the compiler
--- can deduce the type using type inference.
---
--- To encode data, we need to define a 'ToJSON' instance:
---
--- > instance ToJSON Person where
--- >     toJSON (Person name age) = object ["name" .= name, "age" .= age]
---
--- We can now encode a value like so:
---
--- > >>> encode (Person {name = "Joe", age = 12})
--- > "{\"name\":\"Joe\",\"age\":12}"
---
--- There are predefined 'FromJSON' and 'ToJSON' instances for many
--- types. Here's an example using lists and 'Int's:
---
--- > >>> decode "[1,2,3]" :: Maybe [Int]
--- > Just [1,2,3]
---
--- And here's an example using the 'Data.Map.Map' type to get a map of
--- 'Int's.
---
--- > >>> decode "{\"foo\":1,\"bar\":2}" :: Maybe (Map String Int)
--- > Just (fromList [("bar",2),("foo",1)])
---
--- See the documentation of 'FromJSON' and 'ToJSON' for some examples
--- how you can automatically dervice instances in some circumstances.
-
-
--- $json-ast
---
--- Sometimes you want to work with JSON data directly, without first
--- converting it to a custom data type. This can be useful if you want
--- to e.g. convert JSON data to YAML data, without knowing what the
--- contents of the original JSON data was. The 'Value' type, which is
--- an instance of 'FromJSON', is used to represent an arbitrary JSON
--- AST. Example usage:
---
--- > >>> decode "{\"foo\": 123}" :: Maybe Value
--- > Just (Object (fromList [("foo",Number 123)]))
--- > >>> decode "{\"foo\": [\"abc\",\"def\"]}" :: Maybe Value
--- > Just (Object (fromList [("foo",Array (fromList [String "abc",String "def"]))]))
---
--- Once you have a 'Value' you can write recursive functions to
--- traverse it and make arbitrary transformations.
-
--- $pitfalls
---
 -- Note that the JSON standard only allows arrays or objects of things
--- at the top-level, so calling decode on a simple type will not work:
+-- at the top-level. Since this library follows the standard, calling
+-- 'decode' on an unsupported result type will typecheck, but will
+-- always \"fail\":
 --
 -- > >>> decode "1" :: Maybe Int
 -- > Nothing
 -- > >>> decode "1" :: Maybe String
 -- > Nothing
 --
--- Likewise, for encoding to JSON you can encode anything that's an
--- instance of 'ToJSON', which does include simple types. So beware
--- that this aspect of the API is not isomorphic:
+-- So stick to objects (e.g. maps in Haskell) or arrays (lists or
+-- vectors in Haskell):
+--
+-- > >>> decode "[1,2,3]" :: Maybe [Int]
+-- > Just [1,2,3]
+--
+-- When encoding to JSON you can encode anything that's an instance of
+-- 'ToJSON', and this may include simple types. So beware that this
+-- aspect of the API is not isomorphic. You can round-trip arrays and
+-- maps, but not simple values:
 --
 -- > >>> encode [1,2,3]
 -- > "[1,2,3]"
@@ -406,14 +299,20 @@
 -- > >>> decode (encode (1 :: Int)) :: Maybe Int
 -- > Nothing
 --
--- Alternatively see 'Data.Aeson.Parser.value' to parse non-toplevel
+-- Alternatively, see 'Data.Aeson.Parser.value' to parse non-top-level
 -- JSON values.
 
--- $encoding-and-decoding
---
--- Encoding and decoding is a two step process. To encode a value, it
--- is first converted to a generic representation, using 'ToJSON'. The
--- generic representation is then encoded as JSON data. To decode a
--- value the process is reversed and 'FromJSON' is used instead. Both
--- these steps are combined in the 'encode' and 'decode' functions.
->>>>>>> dedeb482
+-- $encoding_and_decoding
+--
+-- Encoding and decoding are each two-step processes.
+--
+-- * To encode a value, it is first converted to an abstract syntax
+--   tree (AST), using 'ToJSON'. This generic representation is then
+--   encoded as bytes.
+--
+-- * When decoding a value, the process is reversed: the bytes are
+--   converted to an AST, then the 'FromJSON' class is used to convert
+--   to the desired type.
+--
+-- For convenience, the 'encode' and
+-- 'decode' functions combine both steps for convenience.
{-# LANGUAGE CPP, DeriveDataTypeable, OverloadedStrings, RecordWildCards,
    ScopedTypeVariables, StandaloneDeriving, TemplateHaskell #-}
{-# OPTIONS_GHC -fno-warn-orphans #-}

#ifdef GENERICS
{-# LANGUAGE DeriveGeneric, StandaloneDeriving #-}
#endif

import Control.Monad
import Control.Applicative
import Data.Aeson.Encode
import Data.Aeson.Parser (value)
import Data.Aeson.Types
import Data.Aeson.TH
import Data.Attoparsec.Number
import Data.Data (Typeable, Data)
import Data.Function (on)
import Data.Text (Text)
import Test.Framework (Test, defaultMain, testGroup)
import Test.Framework.Providers.QuickCheck2 (testProperty)
import Test.QuickCheck (Arbitrary(..), choose, oneof, elements, Gen)
import qualified Data.Vector as V
import qualified Data.Aeson.Generic as G
import qualified Data.Attoparsec.Lazy as L
import qualified Data.ByteString.Lazy.Char8 as L
import qualified Data.Text as T
import qualified Data.Map as Map
<<<<<<< HEAD
import qualified Data.HashMap.Strict as H
import Data.Time (ZonedTime(..), LocalTime(..), TimeZone(..), hoursToTimeZone, Day(..), TimeOfDay(..))
=======
import Data.Time.Calendar (Day)
import Data.Time.Clock (DiffTime, UTCTime(..), picosecondsToDiffTime)
import Data.Time (ZonedTime(..), LocalTime(..), TimeZone(..),
                  hoursToTimeZone, Day(..), TimeOfDay(..))
>>>>>>> be09b9fb

import Options

#ifdef GENERICS
import GHC.Generics
#endif

encodeDouble :: Double -> Double -> Bool
encodeDouble num denom
    | isInfinite d || isNaN d = encode (Number (D d)) == "null"
    | otherwise               = (read . L.unpack . encode . Number . D) d == d
  where d = num / denom

encodeInteger :: Integer -> Bool
encodeInteger i = encode (Number (I i)) == L.pack (show i)

roundTrip :: (FromJSON a, ToJSON a) => (a -> a -> Bool) -> a -> a -> Bool
roundTrip eq _ i =
    case fmap fromJSON . L.parse value . encode . toJSON $ i of
      L.Done _ (Success v) -> v `eq` i
      _                    -> False

roundTripEq :: (Eq a, FromJSON a, ToJSON a) => a -> a -> Bool
roundTripEq x y = roundTrip (==) x y

genericTo :: (Data a, ToJSON a) => a -> a -> Bool
genericTo _ v = G.toJSON v == toJSON v

genericFrom :: (Eq a, Data a, ToJSON a) => a -> a -> Bool
genericFrom _ v = G.fromJSON (toJSON v) == Success v

approxEq :: (Fractional a, Ord a) => a -> a -> Bool
approxEq = approxEqWith 1e-15 1e-15

approxEqWith :: (Fractional a, Ord a) => a -> a -> a -> a -> Bool
approxEqWith maxAbsoluteError maxRelativeError a b =
    a == b || d < maxAbsoluteError ||
    d / max (abs b) (abs a) <= maxRelativeError
  where d = abs (a - b)

-- Compare equality to within a millisecond, allowing for rounding
-- error (ECMA 262 requires milliseconds to rounded to zero, not
-- rounded to nearest).
approxEqUTC :: UTCTime -> UTCTime -> Bool
approxEqUTC a b = ((==) `on` utctDay) a b &&
                  (approxEqWith 1 1 `on` ((* 1e3) . utctDayTime)) a b

approxEqNet :: DotNetTime -> DotNetTime -> Bool
approxEqNet (DotNetTime a) (DotNetTime b) = approxEqUTC a b

toFromJSON :: (Arbitrary a, Eq a, FromJSON a, ToJSON a) => a -> Bool
toFromJSON x = case fromJSON . toJSON $ x of
                Error _ -> False
                Success x' -> x == x'

genericToFromJSON :: (Arbitrary a, Eq a, Data a) => a -> Bool
genericToFromJSON x = case G.fromJSON . G.toJSON $ x of
                Error _ -> False
                Success x' -> x == x'

toParseJSON :: (Arbitrary a, Eq a) => (Value -> Parser a) -> (a -> Value) -> a -> Bool
toParseJSON parsejson tojson x = case parse parsejson . tojson $ x of
                Error _ -> False
                Success x' -> x == x'

regress_gh72 :: [(String, Maybe String)] -> Bool
regress_gh72 ys = G.decode (G.encode m) == Just m
    where m = Map.fromList ys

modifyFailureProp :: String -> String -> Bool
modifyFailureProp orig added =
    result == Error (added ++ orig)
  where
    parser = const $ modifyFailure (added ++) $ fail orig
    result :: Result ()
    result = parse parser ()

data Foo = Foo {
      fooInt :: Int
    , fooDouble :: Double
    , fooTuple :: (String, Text, Int)
    -- This definition causes an infinite loop in genericTo and genericFrom!
    -- , fooMap :: Map.Map String Foo
    , fooMap :: Map.Map String (Text,Int)
    } deriving (Show, Typeable, Data)

--------------------------------------------------------------------------------
-- Nullary
--------------------------------------------------------------------------------

data Nullary = C1 | C2 | C3 deriving (Eq, Show)

instance Arbitrary Nullary where
    arbitrary = elements [C1, C2, C3]

thNullaryToJSONString :: Nullary -> Value
thNullaryToJSONString = $(mkToJSON defaultOptions ''Nullary)

thNullaryParseJSONString :: Value -> Parser Nullary
thNullaryParseJSONString = $(mkParseJSON defaultOptions ''Nullary)


thNullaryToJSON2ElemArray :: Nullary -> Value
thNullaryToJSON2ElemArray = $(mkToJSON opts2ElemArray ''Nullary)

thNullaryParseJSON2ElemArray :: Value -> Parser Nullary
thNullaryParseJSON2ElemArray = $(mkParseJSON opts2ElemArray ''Nullary)


thNullaryToJSONObjectWithType :: Nullary -> Value
thNullaryToJSONObjectWithType = $(mkToJSON optsObjectWithType ''Nullary)

thNullaryParseJSONObjectWithType :: Value -> Parser Nullary
thNullaryParseJSONObjectWithType = $(mkParseJSON optsObjectWithType ''Nullary)


thNullaryToJSONObjectWithSingleField :: Nullary -> Value
thNullaryToJSONObjectWithSingleField = $(mkToJSON optsObjectWithSingleField ''Nullary)

thNullaryParseJSONObjectWithSingleField :: Value -> Parser Nullary
thNullaryParseJSONObjectWithSingleField = $(mkParseJSON optsObjectWithSingleField ''Nullary)

#ifdef GENERICS
deriving instance Generic Nullary

gNullaryToJSONString :: Nullary -> Value
gNullaryToJSONString = gToJSON defaultOptions . from

gNullaryParseJSONString :: Value -> Parser Nullary
gNullaryParseJSONString = fmap to . gParseJSON defaultOptions


gNullaryToJSON2ElemArray :: Nullary -> Value
gNullaryToJSON2ElemArray = gToJSON opts2ElemArray . from

gNullaryParseJSON2ElemArray :: Value -> Parser Nullary
gNullaryParseJSON2ElemArray = fmap to . gParseJSON opts2ElemArray


gNullaryToJSONObjectWithType :: Nullary -> Value
gNullaryToJSONObjectWithType = gToJSON optsObjectWithType . from

gNullaryParseJSONObjectWithType :: Value -> Parser Nullary
gNullaryParseJSONObjectWithType = fmap to . gParseJSON optsObjectWithType


gNullaryToJSONObjectWithSingleField :: Nullary -> Value
gNullaryToJSONObjectWithSingleField = gToJSON optsObjectWithSingleField . from

gNullaryParseJSONObjectWithSingleField :: Value -> Parser Nullary
gNullaryParseJSONObjectWithSingleField = fmap to . gParseJSON optsObjectWithSingleField
#endif

--------------------------------------------------------------------------------
-- SomeType
--------------------------------------------------------------------------------

data SomeType a = Nullary
                | Unary Int
                | Product String (Maybe Char) a
                | Record { testOne   :: Double
                         , testTwo   :: Maybe Bool
                         , testThree :: Maybe a
                         } deriving (Eq, Show)

instance Arbitrary a => Arbitrary (SomeType a) where
    arbitrary = oneof [ pure Nullary
                      , Unary   <$> arbitrary
                      , Product <$> arbitrary <*> arbitrary <*> arbitrary
                      , Record  <$> arbitrary <*> arbitrary <*> arbitrary
                      ]

type SomeTypeToJSON = SomeType Int -> Value

thSomeTypeToJSON2ElemArray :: ToJSON a => SomeType a -> Value
thSomeTypeToJSON2ElemArray = $(mkToJSON opts2ElemArray ''SomeType)

thSomeTypeParseJSON2ElemArray :: FromJSON a => Value -> Parser (SomeType a)
thSomeTypeParseJSON2ElemArray = $(mkParseJSON opts2ElemArray ''SomeType)


thSomeTypeToJSONObjectWithType :: ToJSON a => SomeType a -> Value
thSomeTypeToJSONObjectWithType = $(mkToJSON optsObjectWithType ''SomeType)

thSomeTypeParseJSONObjectWithType :: FromJSON a => Value -> Parser (SomeType a)
thSomeTypeParseJSONObjectWithType = $(mkParseJSON optsObjectWithType ''SomeType)


thSomeTypeToJSONObjectWithSingleField :: ToJSON a => SomeType a -> Value
thSomeTypeToJSONObjectWithSingleField = $(mkToJSON optsObjectWithSingleField ''SomeType)

thSomeTypeParseJSONObjectWithSingleField :: FromJSON a => Value -> Parser (SomeType a)
thSomeTypeParseJSONObjectWithSingleField = $(mkParseJSON optsObjectWithSingleField ''SomeType)

#ifdef GENERICS
deriving instance Generic (SomeType a)

gSomeTypeToJSON2ElemArray :: ToJSON a => SomeType a -> Value
gSomeTypeToJSON2ElemArray = gToJSON opts2ElemArray . from

gSomeTypeParseJSON2ElemArray :: FromJSON a => Value -> Parser (SomeType a)
gSomeTypeParseJSON2ElemArray = fmap to . gParseJSON opts2ElemArray


gSomeTypeToJSONObjectWithType :: ToJSON a => SomeType a -> Value
gSomeTypeToJSONObjectWithType = gToJSON optsObjectWithType . from

gSomeTypeParseJSONObjectWithType :: FromJSON a => Value -> Parser (SomeType a)
gSomeTypeParseJSONObjectWithType = fmap to . gParseJSON optsObjectWithType


gSomeTypeToJSONObjectWithSingleField :: ToJSON a => SomeType a -> Value
gSomeTypeToJSONObjectWithSingleField = gToJSON optsObjectWithSingleField . from

gSomeTypeParseJSONObjectWithSingleField :: FromJSON a => Value -> Parser (SomeType a)
gSomeTypeParseJSONObjectWithSingleField = fmap to . gParseJSON optsObjectWithSingleField
#endif

--------------------------------------------------------------------------------
-- Value properties
--------------------------------------------------------------------------------

isString :: Value -> Bool
isString (String _) = True
isString _          = False

is2ElemArray :: Value -> Bool
is2ElemArray (Array v) = V.length v == 2 && isString (V.head v)
is2ElemArray _         = False

isObjectWithTypeValue :: Value -> Bool
isObjectWithTypeValue (Object obj) = "type"  `H.member` obj &&
                                     "value" `H.member` obj
isObjectWithTypeValue _            = False

isObjectWithType :: Value -> Bool
isObjectWithType (Object obj) = "type"  `H.member` obj
isObjectWithType _            = False

isObjectWithSingleField :: Value -> Bool
isObjectWithSingleField (Object obj) = H.size obj == 1
isObjectWithSingleField _            = False

--------------------------------------------------------------------------------

instance Eq Foo where
    a == b = fooInt a == fooInt b &&
             fooDouble a `approxEq` fooDouble b &&
             fooTuple a == fooTuple b

instance ToJSON Foo where
    toJSON Foo{..} = object [ "fooInt" .= fooInt
                            , "fooDouble" .= fooDouble
                            , "fooTuple" .= fooTuple
                            , "fooMap" .= fooMap
                            ]

instance FromJSON Foo where
    parseJSON (Object v) = Foo <$>
                           v .: "fooInt" <*>
                           v .: "fooDouble" <*>
                           v .: "fooTuple" <*>
                           v .: "fooMap"
    parseJSON _ = empty

instance Arbitrary Text where
    arbitrary = T.pack <$> arbitrary

instance (Ord k, Arbitrary k, Arbitrary v) => Arbitrary (Map.Map k v) where
    arbitrary = Map.fromList <$> arbitrary

instance Arbitrary Foo where
    arbitrary = liftM4 Foo arbitrary arbitrary arbitrary arbitrary

instance Arbitrary LocalTime where
    arbitrary = return $ LocalTime (ModifiedJulianDay 1) (TimeOfDay 1 2 3)

instance Arbitrary TimeZone where
    arbitrary = do
      offset <- choose (0,2) :: Gen Int
      return $ hoursToTimeZone offset

instance Arbitrary Day where
    arbitrary = ModifiedJulianDay `liftM` arbitrary

instance Arbitrary DiffTime where
    arbitrary = picosecondsToDiffTime `liftM` choose (0, 86400000000000000)

instance Arbitrary UTCTime where
    arbitrary = liftM2 UTCTime arbitrary arbitrary

instance Arbitrary DotNetTime where
    arbitrary = DotNetTime `liftM` arbitrary

instance Arbitrary ZonedTime where
    arbitrary = liftM2 ZonedTime arbitrary arbitrary

data UFoo = UFoo {
      _UFooInt :: Int
    , uFooInt :: Int
    } deriving (Show, Eq, Data, Typeable)

instance Arbitrary UFoo where
    arbitrary = UFoo <$> arbitrary <*> arbitrary
        where _ = uFooInt

main :: IO ()
main = defaultMain tests

deriving instance Eq ZonedTime

tests :: [Test]
tests = [
  testGroup "regression" [
      testProperty "gh-72" regress_gh72
  ],
  testGroup "encode" [
      testProperty "encodeDouble" encodeDouble
    , testProperty "encodeInteger" encodeInteger
    ],
  testGroup "genericFrom" [
      testProperty "Bool" $ genericFrom True
    , testProperty "Double" $ genericFrom (1::Double)
    , testProperty "Int" $ genericFrom (1::Int)
    , testProperty "Foo" $ genericFrom (undefined::Foo)
    , testProperty "Maybe" $ genericFrom (Just 1 :: Maybe Int)
    ],
  testGroup "genericTo" [
      testProperty "Bool" $ genericTo True
    , testProperty "Double" $ genericTo (1::Double)
    , testProperty "Int" $ genericTo (1::Int)
    , testProperty "Foo" $ genericTo (undefined::Foo)
    , testProperty "Maybe" $ genericTo (Just 1 :: Maybe Int)
    ],
  testGroup "roundTrip" [
      testProperty "Bool" $ roundTripEq True
    , testProperty "Double" $ roundTrip approxEq (1::Double)
    , testProperty "Int" $ roundTripEq (1::Int)
    , testProperty "Integer" $ roundTripEq (1::Integer)
    , testProperty "String" $ roundTripEq (""::String)
    , testProperty "Text" $ roundTripEq T.empty
    , testProperty "Foo" $ roundTripEq (undefined::Foo)
    , testProperty "DotNetTime" $ roundTrip approxEqNet undefined
    , testProperty "UTCTime" $ roundTrip approxEqUTC undefined
    , testProperty "ZonedTime" $ roundTripEq (undefined::ZonedTime)
    ],
  testGroup "toFromJSON" [
      testProperty "Integer" (toFromJSON :: Integer -> Bool)
    , testProperty "Double" (toFromJSON :: Double -> Bool)
    , testProperty "Maybe Integer" (toFromJSON :: Maybe Integer -> Bool)
    , testProperty "Either Integer Double" (toFromJSON :: Either Integer Double -> Bool)
    , testProperty "Either Integer Integer" (toFromJSON :: Either Integer Integer -> Bool)
    ],
  testGroup "genericToFromJSON" [
      testProperty "_UFoo" (genericToFromJSON :: UFoo -> Bool)
    ],
  testGroup "failure messages" [
      testProperty "modify failure" modifyFailureProp
    ],
  testGroup "template-haskell" [
    testGroup "Nullary" [
        testProperty "string"                (isString                . thNullaryToJSONString)
      , testProperty "2ElemArray"            (is2ElemArray            . thNullaryToJSON2ElemArray)
      , testProperty "ObjectWithType"        (isObjectWithTypeValue   . thNullaryToJSONObjectWithType)
      , testProperty "ObjectWithSingleField" (isObjectWithSingleField . thNullaryToJSONObjectWithSingleField)

      , testGroup "roundTrip" [
            testProperty "string"                (toParseJSON thNullaryParseJSONString                thNullaryToJSONString)
          , testProperty "2ElemArray"            (toParseJSON thNullaryParseJSON2ElemArray            thNullaryToJSON2ElemArray)
          , testProperty "ObjectWithType"        (toParseJSON thNullaryParseJSONObjectWithType        thNullaryToJSONObjectWithType)
          , testProperty "ObjectWithSingleField" (toParseJSON thNullaryParseJSONObjectWithSingleField thNullaryToJSONObjectWithSingleField)
        ]
      ]
   , testGroup "SomeType" [
        testProperty "2ElemArray"            (is2ElemArray            . (thSomeTypeToJSON2ElemArray            :: SomeTypeToJSON))
      , testProperty "ObjectWithType"        (isObjectWithType        . (thSomeTypeToJSONObjectWithType        :: SomeTypeToJSON))
      , testProperty "ObjectWithSingleField" (isObjectWithSingleField . (thSomeTypeToJSONObjectWithSingleField :: SomeTypeToJSON))

      , testGroup "roundTrip" [
            testProperty "2ElemArray"            (toParseJSON thSomeTypeParseJSON2ElemArray            (thSomeTypeToJSON2ElemArray            :: SomeTypeToJSON))
          , testProperty "ObjectWithType"        (toParseJSON thSomeTypeParseJSONObjectWithType        (thSomeTypeToJSONObjectWithType        :: SomeTypeToJSON))
          , testProperty "ObjectWithSingleField" (toParseJSON thSomeTypeParseJSONObjectWithSingleField (thSomeTypeToJSONObjectWithSingleField :: SomeTypeToJSON))
        ]
    ]
    ]
#ifdef GENERICS
  , testGroup "GHC-generics" [
      testGroup "Nullary" [
          testProperty "string"                (isString                . gNullaryToJSONString)
        , testProperty "2ElemArray"            (is2ElemArray            . gNullaryToJSON2ElemArray)
        , testProperty "ObjectWithType"        (isObjectWithTypeValue   . gNullaryToJSONObjectWithType)
        , testProperty "ObjectWithSingleField" (isObjectWithSingleField . gNullaryToJSONObjectWithSingleField)

        , testGroup "eq" [
              testProperty "string"                (\n -> gNullaryToJSONString                n == thNullaryToJSONString                n)
            , testProperty "2ElemArray"            (\n -> gNullaryToJSON2ElemArray            n == thNullaryToJSON2ElemArray            n)
            , testProperty "ObjectWithType"        (\n -> gNullaryToJSONObjectWithType        n == thNullaryToJSONObjectWithType        n)
            , testProperty "ObjectWithSingleField" (\n -> gNullaryToJSONObjectWithSingleField n == thNullaryToJSONObjectWithSingleField n)
          ]
        , testGroup "roundTrip" [
            testProperty "string"                (toParseJSON gNullaryParseJSONString                gNullaryToJSONString)
          , testProperty "2ElemArray"            (toParseJSON gNullaryParseJSON2ElemArray            gNullaryToJSON2ElemArray)
          , testProperty "ObjectWithType"        (toParseJSON gNullaryParseJSONObjectWithType        gNullaryToJSONObjectWithType)
          , testProperty "ObjectWithSingleField" (toParseJSON gNullaryParseJSONObjectWithSingleField gNullaryToJSONObjectWithSingleField)
          ]
        ]
    , testGroup "SomeType" [
          testProperty "2ElemArray"            (is2ElemArray            . (gSomeTypeToJSON2ElemArray            :: SomeTypeToJSON))
        , testProperty "ObjectWithType"        (isObjectWithType        . (gSomeTypeToJSONObjectWithType        :: SomeTypeToJSON))
        , testProperty "ObjectWithSingleField" (isObjectWithSingleField . (gSomeTypeToJSONObjectWithSingleField :: SomeTypeToJSON))

        , testGroup "eq" [
              testProperty "2ElemArray"            (\n -> (gSomeTypeToJSON2ElemArray            :: SomeTypeToJSON) n == thSomeTypeToJSON2ElemArray            n)
            , testProperty "ObjectWithType"        (\n -> (gSomeTypeToJSONObjectWithType        :: SomeTypeToJSON) n == thSomeTypeToJSONObjectWithType        n)
            , testProperty "ObjectWithSingleField" (\n -> (gSomeTypeToJSONObjectWithSingleField :: SomeTypeToJSON) n == thSomeTypeToJSONObjectWithSingleField n)
          ]
        , testGroup "roundTrip" [
            testProperty "2ElemArray"            (toParseJSON gSomeTypeParseJSON2ElemArray            (gSomeTypeToJSON2ElemArray            :: SomeTypeToJSON))
          , testProperty "ObjectWithType"        (toParseJSON gSomeTypeParseJSONObjectWithType        (gSomeTypeToJSONObjectWithType        :: SomeTypeToJSON))
          , testProperty "ObjectWithSingleField" (toParseJSON gSomeTypeParseJSONObjectWithSingleField (gSomeTypeToJSONObjectWithSingleField :: SomeTypeToJSON))
          ]
        ]
    ]
#endif
  ]<|MERGE_RESOLUTION|>--- conflicted
+++ resolved
@@ -25,16 +25,11 @@
 import qualified Data.ByteString.Lazy.Char8 as L
 import qualified Data.Text as T
 import qualified Data.Map as Map
-<<<<<<< HEAD
 import qualified Data.HashMap.Strict as H
-import Data.Time (ZonedTime(..), LocalTime(..), TimeZone(..), hoursToTimeZone, Day(..), TimeOfDay(..))
-=======
 import Data.Time.Calendar (Day)
 import Data.Time.Clock (DiffTime, UTCTime(..), picosecondsToDiffTime)
 import Data.Time (ZonedTime(..), LocalTime(..), TimeZone(..),
                   hoursToTimeZone, Day(..), TimeOfDay(..))
->>>>>>> be09b9fb
-
 import Options
 
 #ifdef GENERICS
